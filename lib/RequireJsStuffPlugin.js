/*
	MIT License http://www.opensource.org/licenses/mit-license.php
	Author Tobias Koppers @sokra
*/

"use strict";

const {
	toConstantDependency,
	toConstantDependencyWithWebpackRequire
} = require("./JavascriptParserHelpers");
const NullFactory = require("./NullFactory");
const ConstDependency = require("./dependencies/ConstDependency");

module.exports = class RequireJsStuffPlugin {
	apply(compiler) {
		compiler.hooks.compilation.tap(
			"RequireJsStuffPlugin",
			(compilation, { normalModuleFactory }) => {
				compilation.dependencyFactories.set(ConstDependency, new NullFactory());
				compilation.dependencyTemplates.set(
					ConstDependency,
					new ConstDependency.Template()
				);
				const handler = (parser, parserOptions) => {
<<<<<<< HEAD
					if (
						typeof parserOptions.requireJs === "undefined" ||
						!parserOptions.requireJs
					) {
=======
					if (parserOptions.requireJs !== undefined && !parserOptions.requireJs)
>>>>>>> 6f1f18f8
						return;
					}

					parser.hooks.call
						.for("require.config")
						.tap(
							"RequireJsStuffPlugin",
							toConstantDependency(parser, "undefined")
						);
					parser.hooks.call
						.for("requirejs.config")
						.tap(
							"RequireJsStuffPlugin",
							toConstantDependency(parser, "undefined")
						);

					parser.hooks.expression
						.for("require.version")
						.tap(
							"RequireJsStuffPlugin",
							toConstantDependency(parser, JSON.stringify("0.0.0"))
						);
					parser.hooks.expression
						.for("requirejs.onError")
						.tap(
							"RequireJsStuffPlugin",
							toConstantDependencyWithWebpackRequire(
								parser,
								"__webpack_require__.oe"
							)
						);
				};
				normalModuleFactory.hooks.parser
					.for("javascript/auto")
					.tap("RequireJsStuffPlugin", handler);
				normalModuleFactory.hooks.parser
					.for("javascript/dynamic")
					.tap("RequireJsStuffPlugin", handler);
			}
		);
	}
};<|MERGE_RESOLUTION|>--- conflicted
+++ resolved
@@ -23,14 +23,10 @@
 					new ConstDependency.Template()
 				);
 				const handler = (parser, parserOptions) => {
-<<<<<<< HEAD
 					if (
-						typeof parserOptions.requireJs === "undefined" ||
+						parserOptions.requireJs === undefined ||
 						!parserOptions.requireJs
 					) {
-=======
-					if (parserOptions.requireJs !== undefined && !parserOptions.requireJs)
->>>>>>> 6f1f18f8
 						return;
 					}
 
