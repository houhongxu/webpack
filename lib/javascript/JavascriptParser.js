--- conflicted
+++ resolved
@@ -78,25 +78,10 @@
 /** @typedef {import("estree").DoWhileStatement} DoWhileStatement */
 /** @typedef {import("estree").TryStatement} TryStatement */
 /** @typedef {import("estree").Node} AnyNode */
-<<<<<<< HEAD
-/** @typedef {import("estree").Program} ProgramNode */
-/** @typedef {import("estree").Statement} StatementNode */
+/** @typedef {import("estree").Program} Program */
+/** @typedef {import("estree").Directive} Directive */
 /** @typedef {import("estree").ReturnStatement} ReturnStatementNode */
 /** @typedef {import("estree").ThrowStatement} ThrowStatementNode */
-/** @typedef {import("estree").ImportDeclaration} ImportDeclarationNode */
-/** @typedef {import("estree").ExportNamedDeclaration} ExportNamedDeclarationNode */
-/** @typedef {import("estree").ExportDefaultDeclaration} ExportDefaultDeclarationNode */
-/** @typedef {import("estree").ExportAllDeclaration} ExportAllDeclarationNode */
-/** @typedef {import("estree").Super} SuperNode */
-/** @typedef {import("estree").TaggedTemplateExpression} TaggedTemplateExpressionNode */
-/** @typedef {import("estree").TemplateLiteral} TemplateLiteralNode */
-/** @typedef {import("estree").ThisExpression} ThisExpressionNode */
-/** @typedef {import("estree").UnaryExpression} UnaryExpressionNode */
-/** @typedef {import("estree").VariableDeclarator} VariableDeclaratorNode */
-/** @template T @typedef {import("tapable").AsArray<T>} AsArray<T> */
-=======
-/** @typedef {import("estree").Program} Program */
-/** @typedef {import("estree").Directive} Directive */
 /** @typedef {import("estree").Statement} Statement */
 /** @typedef {import("estree").ImportDeclaration} ImportDeclaration */
 /** @typedef {import("estree").ExportDefaultDeclaration} ExportDefaultDeclaration */
@@ -110,7 +95,6 @@
  * @template T
  * @typedef {import("tapable").AsArray<T>} AsArray<T>
  */
->>>>>>> 77a4398a
 /** @typedef {import("../Parser").ParserState} ParserState */
 /** @typedef {import("../Parser").PreparsedAst} PreparsedAst */
 /** @typedef {{declaredScope: ScopeInfo, freeName: string | true, tagInfo: TagInfo | undefined}} VariableInfoInterface */
@@ -161,12 +145,8 @@
  * @property {boolean} inTry
  * @property {boolean} isStrict
  * @property {boolean} isAsmJs
-<<<<<<< HEAD
- * @property {boolean} inTry
  * @property {boolean} executedPath false for unknown state
  * @property {undefined|"return"|"throw"} terminated
-=======
->>>>>>> 77a4398a
  */
 
 /** @typedef {[number, number]} Range */
@@ -445,13 +425,9 @@
 			expressionLogicalOperator: new SyncBailHook(["expression"]),
 			/** @type {SyncBailHook<[Program, Comment[]], boolean | void>} */
 			program: new SyncBailHook(["ast", "comments"]),
-<<<<<<< HEAD
 			/** @type {SyncBailHook<[ThrowStatementNode | ReturnStatementNode], boolean | void>} */
 			terminate: new SyncBailHook(["statement"]),
-			/** @type {SyncBailHook<[ProgramNode, CommentNode[]], boolean | void>} */
-=======
 			/** @type {SyncBailHook<[Program, Comment[]], boolean | void>} */
->>>>>>> 77a4398a
 			finish: new SyncBailHook(["ast", "comments"])
 		});
 		this.sourceType = sourceType;
@@ -3854,7 +3830,7 @@
 			inTaggedTemplateTag: false,
 			isStrict: oldScope.isStrict,
 			isAsmJs: oldScope.isAsmJs,
-			executedPath: false,
+			executedPath: oldScope.executedPath,
 			terminated: undefined,
 			definitions: oldScope.definitions.createChild()
 		};
@@ -3870,21 +3846,6 @@
 		this.scope = oldScope;
 	}
 
-<<<<<<< HEAD
-	inExecutedPath(state, fn) {
-		const oldState = this.scope.executedPath;
-		const oldTerminated = this.scope.terminated;
-		this.scope.executedPath = state;
-
-		fn();
-
-		if (!state) {
-			this.scope.terminated = oldTerminated;
-		}
-		this.scope.executedPath = oldState;
-	}
-
-=======
 	/**
 	 * @param {boolean} hasThis true, when this is defined
 	 * @param {any} params scope params
@@ -3900,6 +3861,8 @@
 			inTaggedTemplateTag: false,
 			isStrict: oldScope.isStrict,
 			isAsmJs: oldScope.isAsmJs,
+			executedPath: false,
+			terminated: undefined,
 			definitions: oldScope.definitions.createChild()
 		};
 
@@ -3914,6 +3877,19 @@
 		fn();
 
 		this.scope = oldScope;
+	}
+
+	inExecutedPath(state, fn) {
+		const oldState = this.scope.executedPath;
+		const oldTerminated = this.scope.terminated;
+		this.scope.executedPath = state;
+
+		fn();
+
+		if (!state) {
+			this.scope.terminated = oldTerminated;
+		}
+		this.scope.executedPath = oldState;
 	}
 
 	/**
@@ -3922,7 +3898,6 @@
 	 * @param {function(): void} fn inner function
 	 * @returns {void}
 	 */
->>>>>>> 77a4398a
 	inFunctionScope(hasThis, params, fn) {
 		const oldScope = this.scope;
 		this.scope = {
@@ -3950,15 +3925,11 @@
 		this.scope = oldScope;
 	}
 
-<<<<<<< HEAD
+	/**
+	 * @param {function(): void} fn inner function
+	 * @param {boolean} executedPath executed path flag
+	 */
 	inBlockScope(fn, executedPath = false) {
-=======
-	/**
-	 * @param {function(): void} fn inner function
-	 * @returns {void}
-	 */
-	inBlockScope(fn) {
->>>>>>> 77a4398a
 		const oldScope = this.scope;
 		this.scope = {
 			topLevelScope: oldScope.topLevelScope,
