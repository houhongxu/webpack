--- conflicted
+++ resolved
@@ -690,28 +690,6 @@
 		this.clearDependenciesAndBlocks();
 		this.clearWarningsAndErrors();
 
-<<<<<<< HEAD
-=======
-		// Caching
-		this._numberOfConcatenatedModules = modules.length;
-
-		// Graph
-		const modulesSet = new Set(modules);
-		this.reasons = rootModule.reasons.filter(
-			reason =>
-				!(reason.dependency instanceof HarmonyImportDependency) ||
-				!modulesSet.has(reason.module)
-		);
-
-		this.dependencies = [];
-		this.blocks = [];
-
-		this.warnings = [];
-		this.errors = [];
-		this._orderedConcatenationList =
-			concatenationList ||
-			ConcatenatedModule.createConcatenationList(rootModule, modulesSet, null);
->>>>>>> dcc45dd9
 		for (const info of this._orderedConcatenationList) {
 			if (info.type === "concatenated") {
 				const m = info.module;
@@ -729,14 +707,11 @@
 				)) {
 					this.dependencies.push(d);
 				}
-<<<<<<< HEAD
-
-=======
 				// populate blocks
 				for (const d of m.blocks) {
 					this.blocks.push(d);
 				}
->>>>>>> dcc45dd9
+
 				// populate file dependencies
 				if (m.buildInfo.fileDependencies) {
 					this.buildInfo.fileDependencies.addAll(m.buildInfo.fileDependencies);
