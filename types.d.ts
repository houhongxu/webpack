--- conflicted
+++ resolved
@@ -6322,25 +6322,10 @@
 		...args: AsArray<T>
 	): undefined | R;
 	inScope(params: any, fn: () => void): void;
-<<<<<<< HEAD
+	inClassScope(hasThis: boolean, params: any, fn: () => void): void;
 	inExecutedPath(state?: any, fn?: any): void;
-	inFunctionScope(hasThis?: any, params?: any, fn?: any): void;
-	inBlockScope(fn?: any, executedPath?: boolean): void;
-	detectMode(statements?: any): void;
-	enterPatterns(patterns?: any, onIdent?: any): void;
-	enterPattern(pattern?: any, onIdent?: any): void;
-	enterIdentifier(pattern?: any, onIdent?: any): void;
-	enterObjectPattern(pattern?: any, onIdent?: any): void;
-	enterArrayPattern(pattern?: any, onIdent?: any): void;
-	enterRestElement(pattern?: any, onIdent?: any): void;
-	enterAssignmentPattern(pattern?: any, onIdent?: any): void;
-	evaluateExpression(expression: Expression): BasicEvaluatedExpression;
-	parseString(expression?: any): any;
-	parseCalculatedString(expression?: any): any;
-=======
-	inClassScope(hasThis: boolean, params: any, fn: () => void): void;
 	inFunctionScope(hasThis: boolean, params: any, fn: () => void): void;
-	inBlockScope(fn: () => void): void;
+	inBlockScope(fn: () => void, executedPath?: boolean): void;
 	detectMode(
 		statements: (
 			| FunctionDeclaration
@@ -6404,7 +6389,6 @@
 	evaluateExpression(expression?: any): BasicEvaluatedExpression;
 	parseString(expression: Expression): string;
 	parseCalculatedString(expression: Expression): any;
->>>>>>> 77a4398a
 	evaluate(source: string): BasicEvaluatedExpression;
 	isPure(
 		expr:
@@ -12946,16 +12930,12 @@
 	inTry: boolean;
 	isStrict: boolean;
 	isAsmJs: boolean;
-<<<<<<< HEAD
-	inTry: boolean;
 
 	/**
 	 * false for unknown state
 	 */
 	executedPath: boolean;
 	terminated?: "return" | "throw";
-=======
->>>>>>> 77a4398a
 }
 declare interface Selector<A, B> {
 	(input: A): undefined | null | B;
