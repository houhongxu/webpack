--- conflicted
+++ resolved
@@ -152,7 +152,7 @@
   [no exports]
   [used exports unknown]
   
-1970-04-20 12:42:42: webpack x.x.x compiled successfully in X ms (d0d97703a88fdf5418be)"
+1970-04-20 12:42:42: webpack x.x.x compiled successfully in X ms (5406e3ea7ff9b8dee68e)"
 `;
 
 exports[`StatsTestCases should print correct stats for asset 1`] = `
@@ -2563,11 +2563,7 @@
 
 b-normal:
   assets by path *.js 3.23 KiB
-<<<<<<< HEAD
-    asset e1e88dc9cfc1b47c4954-e1e88d.js 2.75 KiB [emitted] [immutable] [minimized] (name: runtime)
-=======
-    asset 702aa6917fd66fd4d364-702aa6.js 2.75 KiB [emitted] [immutable] [minimized] (name: runtime)
->>>>>>> 45e8873c
+    asset 1eb63f19f5ec7a706311-1eb63f.js 2.75 KiB [emitted] [immutable] [minimized] (name: runtime)
     asset a6d438a0676f93383d79-a6d438.js 262 bytes [emitted] [immutable] [minimized] (name: lazy)
     asset cbb9c74e42f00ada40f7-cbb9c7.js 212 bytes [emitted] [immutable] [minimized] (name: index)
     asset 666f2b8847021ccc7608-666f2b.js 21 bytes [emitted] [immutable] [minimized] (name: a, b)
@@ -2575,11 +2571,7 @@
     asset 89a353e9c515885abd8e.png 14.6 KiB [emitted] [immutable] [from: file.png] (auxiliary name: lazy)
     asset 7382fad5b015914e0811.jpg?query 5.89 KiB [cached] [immutable] [from: file.jpg?query] (auxiliary name: lazy)
   asset 7382fad5b015914e0811.jpg 5.89 KiB [emitted] [immutable] [from: file.jpg] (auxiliary name: index)
-<<<<<<< HEAD
-  Entrypoint index 2.96 KiB (5.89 KiB) = e1e88dc9cfc1b47c4954-e1e88d.js 2.75 KiB cbb9c74e42f00ada40f7-cbb9c7.js 212 bytes 1 auxiliary asset
-=======
-  Entrypoint index 2.96 KiB (5.89 KiB) = 702aa6917fd66fd4d364-702aa6.js 2.75 KiB cbb9c74e42f00ada40f7-cbb9c7.js 212 bytes 1 auxiliary asset
->>>>>>> 45e8873c
+  Entrypoint index 2.96 KiB (5.89 KiB) = 1eb63f19f5ec7a706311-1eb63f.js 2.75 KiB cbb9c74e42f00ada40f7-cbb9c7.js 212 bytes 1 auxiliary asset
   Entrypoint a 21 bytes = 666f2b8847021ccc7608-666f2b.js
   Entrypoint b 21 bytes = 666f2b8847021ccc7608-666f2b.js
   runtime modules 7.28 KiB 9 modules
@@ -2598,13 +2590,8 @@
 
 a-source-map:
   assets by path *.js 3.45 KiB
-<<<<<<< HEAD
-    asset 3d558d1fe89c5b37fabe-3d558d.js 2.81 KiB [emitted] [immutable] [minimized] (name: runtime)
-      sourceMap 3d558d1fe89c5b37fabe-3d558d.js.map 14.5 KiB [emitted] [dev] (auxiliary name: runtime)
-=======
-    asset 779b93c06fb6f6229be7-779b93.js 2.8 KiB [emitted] [immutable] [minimized] (name: runtime)
-      sourceMap 779b93c06fb6f6229be7-779b93.js.map 14.5 KiB [emitted] [dev] (auxiliary name: runtime)
->>>>>>> 45e8873c
+    asset db6c639d86e9740bd622-db6c63.js 2.8 KiB [emitted] [immutable] [minimized] (name: runtime)
+      sourceMap db6c639d86e9740bd622-db6c63.js.map 14.5 KiB [emitted] [dev] (auxiliary name: runtime)
     asset da6ceedb86c86e79a49a-da6cee.js 318 bytes [emitted] [immutable] [minimized] (name: lazy)
       sourceMap da6ceedb86c86e79a49a-da6cee.js.map 401 bytes [emitted] [dev] (auxiliary name: lazy)
     asset 9e0ae6ff74fb2c3c821b-9e0ae6.js 268 bytes [emitted] [immutable] [minimized] (name: index)
@@ -2615,11 +2602,7 @@
     asset 89a353e9c515885abd8e.png 14.6 KiB [emitted] [immutable] [from: file.png] (auxiliary name: lazy)
     asset 7382fad5b015914e0811.jpg?query 5.89 KiB [cached] [immutable] [from: file.jpg?query] (auxiliary name: lazy)
   asset 7382fad5b015914e0811.jpg 5.89 KiB [emitted] [immutable] [from: file.jpg] (auxiliary name: index)
-<<<<<<< HEAD
-  Entrypoint index 3.07 KiB (20.7 KiB) = 3d558d1fe89c5b37fabe-3d558d.js 2.81 KiB 9e0ae6ff74fb2c3c821b-9e0ae6.js 268 bytes 3 auxiliary assets
-=======
-  Entrypoint index 3.06 KiB (20.7 KiB) = 779b93c06fb6f6229be7-779b93.js 2.8 KiB 9e0ae6ff74fb2c3c821b-9e0ae6.js 268 bytes 3 auxiliary assets
->>>>>>> 45e8873c
+  Entrypoint index 3.06 KiB (20.7 KiB) = db6c639d86e9740bd622-db6c63.js 2.8 KiB 9e0ae6ff74fb2c3c821b-9e0ae6.js 268 bytes 3 auxiliary assets
   Entrypoint a 77 bytes (254 bytes) = 222c2acc68675174e6b2-222c2a.js 1 auxiliary asset
   Entrypoint b 77 bytes (254 bytes) = 222c2acc68675174e6b2-222c2a.js 1 auxiliary asset
   runtime modules 7.28 KiB 9 modules
