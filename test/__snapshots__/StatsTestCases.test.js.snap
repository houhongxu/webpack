// Jest Snapshot v1, https://goo.gl/fbAQLP

exports[`StatsTestCases should print correct stats for aggressive-splitting-entry 1`] = `
"Hash: 71f2c3cc36b507e0e94271f2c3cc36b507e0e942
Child fitting:
    Hash: 71f2c3cc36b507e0e942
    Time: Xms
<<<<<<< HEAD
    Built at: 1970-04-20 12:42:42
    PublicPath: (none)
                      Asset      Size  Chunks             Chunk Names
    3c19ea16aff43940b7fd.js  12.8 KiB    {10}  [emitted]
    501a16e2f184bd3b8ea5.js  1.07 KiB   {785}  [emitted]
    b655127fd4eca55a90aa.js  1.91 KiB   {394}  [emitted]
    bac8938bfd9c34df221b.js  1.91 KiB   {102}  [emitted]
    Entrypoint main = b655127fd4eca55a90aa.js bac8938bfd9c34df221b.js 3c19ea16aff43940b7fd.js
    chunk {10} 3c19ea16aff43940b7fd.js 1.87 KiB (javascript) 6.41 KiB (runtime) [entry] [rendered]
=======
    Built at: Thu Jan 01 1970 00:00:00 GMT
                      Asset      Size  Chunks                         Chunk Names
    33966214360bbbb31383.js  1.94 KiB       2  [emitted] [immutable]  
    445d4c6a1d7381d6cb2c.js  1.94 KiB       3  [emitted] [immutable]  
    89433e8d9a08f7d757d9.js  11.2 KiB       1  [emitted] [immutable]  
    d4b551c6319035df2898.js  1.05 KiB       0  [emitted] [immutable]  
    Entrypoint main = 33966214360bbbb31383.js 445d4c6a1d7381d6cb2c.js 89433e8d9a08f7d757d9.js
    chunk    {0} d4b551c6319035df2898.js 916 bytes <{1}> <{2}> <{3}>
        > ./g [4] ./index.js 7:0-13
     [7] ./g.js 916 bytes {0} [built]
    chunk    {1} 89433e8d9a08f7d757d9.js 1.87 KiB ={2}= ={3}= >{0}< [entry] [rendered]
>>>>>>> 9c6b3678
        > ./index main
      [10] ./index.js 111 bytes {10} [built]
     [390] ./e.js 899 bytes {10} [built]
     [568] ./f.js 900 bytes {10} [built]
         + 7 hidden chunk modules
    chunk {102} bac8938bfd9c34df221b.js 1.76 KiB [initial] [rendered] [recorded] aggressive splitted
        > ./index main
     [460] ./c.js 899 bytes {102} [built]
     [767] ./d.js 899 bytes {102} [built]
    chunk {394} b655127fd4eca55a90aa.js 1.76 KiB [initial] [rendered] [recorded] aggressive splitted
        > ./index main
     [847] ./a.js 899 bytes {394} [built]
     [996] ./b.js 899 bytes {394} [built]
    chunk {785} 501a16e2f184bd3b8ea5.js 916 bytes [rendered]
        > ./g [10] ./index.js 7:0-13
     [785] ./g.js 916 bytes {785} [built]
Child content-change:
    Hash: 71f2c3cc36b507e0e942
    Time: Xms
<<<<<<< HEAD
    Built at: 1970-04-20 12:42:42
    PublicPath: (none)
                      Asset      Size  Chunks             Chunk Names
    3c19ea16aff43940b7fd.js  12.8 KiB    {10}  [emitted]
    501a16e2f184bd3b8ea5.js  1.07 KiB   {785}  [emitted]
    b655127fd4eca55a90aa.js  1.91 KiB   {394}  [emitted]
    bac8938bfd9c34df221b.js  1.91 KiB   {102}  [emitted]
    Entrypoint main = b655127fd4eca55a90aa.js bac8938bfd9c34df221b.js 3c19ea16aff43940b7fd.js
    chunk {10} 3c19ea16aff43940b7fd.js 1.87 KiB (javascript) 6.41 KiB (runtime) [entry] [rendered]
=======
    Built at: Thu Jan 01 1970 00:00:00 GMT
                      Asset      Size  Chunks                         Chunk Names
    33966214360bbbb31383.js  1.94 KiB       2  [emitted] [immutable]  
    445d4c6a1d7381d6cb2c.js  1.94 KiB       3  [emitted] [immutable]  
    89433e8d9a08f7d757d9.js  11.2 KiB       1  [emitted] [immutable]  
    d4b551c6319035df2898.js  1.05 KiB       0  [emitted] [immutable]  
    Entrypoint main = 33966214360bbbb31383.js 445d4c6a1d7381d6cb2c.js 89433e8d9a08f7d757d9.js
    chunk    {0} d4b551c6319035df2898.js 916 bytes <{1}> <{2}> <{3}>
        > ./g [4] ./index.js 7:0-13
     [7] ./g.js 916 bytes {0} [built]
    chunk    {1} 89433e8d9a08f7d757d9.js 1.87 KiB ={2}= ={3}= >{0}< [entry] [rendered]
>>>>>>> 9c6b3678
        > ./index main
      [10] ./index.js 111 bytes {10} [built]
     [390] ./e.js 899 bytes {10} [built]
     [568] ./f.js 900 bytes {10} [built]
         + 7 hidden chunk modules
    chunk {102} bac8938bfd9c34df221b.js 1.76 KiB [initial] [rendered] [recorded] aggressive splitted
        > ./index main
     [460] ./c.js 899 bytes {102} [built]
     [767] ./d.js 899 bytes {102} [built]
    chunk {394} b655127fd4eca55a90aa.js 1.76 KiB [initial] [rendered] [recorded] aggressive splitted
        > ./index main
     [847] ./a.js 899 bytes {394} [built]
     [996] ./b.js 899 bytes {394} [built]
    chunk {785} 501a16e2f184bd3b8ea5.js 916 bytes [rendered]
        > ./g [10] ./index.js 7:0-13
     [785] ./g.js 916 bytes {785} [built]"
`;

exports[`StatsTestCases should print correct stats for aggressive-splitting-on-demand 1`] = `
"Hash: 434241b4a3ba782bed82
Time: Xms
<<<<<<< HEAD
Built at: 1970-04-20 12:42:42
PublicPath: (none)
                  Asset        Size        Chunks             Chunk Names
035ce1d102419ee4897b.js  1010 bytes         {701}  [emitted]
1ffcc984ad7d7c92ab0b.js    1.91 KiB         {594}  [emitted]
2d925701a76fac28b8cc.js    1.91 KiB         {817}  [emitted]
4717957e3d668ff4f9e8.js    1.91 KiB         {591}  [emitted]
49dd7266942f0ed4ae64.js  1010 bytes         {847}  [emitted]
61fe00576946c9f2606d.js    1.91 KiB         {454}  [emitted]
b18de3d2b973b820ea21.js    1.91 KiB  {294}, {701}  [emitted]
bac8938bfd9c34df221b.js    1.91 KiB         {102}  [emitted]
c0e562c433da5d2d3cb7.js    1.91 KiB  {390}, {523}  [emitted]
d1200bb114eb31d95075.js    9.43 KiB         {179}  [emitted]  main
f2593c9acd7da73fffbe.js  1010 bytes         {390}  [emitted]
f50587036d9d0e61836c.js    1.91 KiB         {613}  [emitted]
Entrypoint main = d1200bb114eb31d95075.js
chunk {102} bac8938bfd9c34df221b.js 1.76 KiB [rendered] [recorded] aggressive splitted
    > ./c ./d ./e [942] ./index.js 3:0-30
 [460] ./c.js 899 bytes {102} {591} [built]
 [767] ./d.js 899 bytes {102} {817} [built]
chunk {179} d1200bb114eb31d95075.js (main) 248 bytes (javascript) 4.44 KiB (runtime) [entry] [rendered]
=======
Built at: Thu Jan 01 1970 00:00:00 GMT
                  Asset      Size  Chunks                         Chunk Names
01a8254701931adbf278.js  1.01 KiB       9  [emitted] [immutable]  
07830cd8072d83cdc6ad.js  1.01 KiB      10  [emitted] [immutable]  
2736cf9d79233cd0a9b6.js  1.93 KiB       0  [emitted] [immutable]  
29de52df747b400f6177.js     1 KiB       1  [emitted] [immutable]  
41be79832883258c21e6.js  1.94 KiB       6  [emitted] [immutable]  
43c1ac24102c075ecb2d.js  1.94 KiB    3, 1  [emitted] [immutable]  
5bc7f208cd99a83b4e33.js  1.94 KiB       8  [emitted] [immutable]  
7f83e5c2f4e52435dd2c.js  1.96 KiB       2  [emitted] [immutable]  
ba9fedb7aa0c69201639.js  1.94 KiB      11  [emitted] [immutable]  
d40ae25f5e7ef09d2e24.js  1.94 KiB   7, 10  [emitted] [immutable]  
e5fb899955fa03a8053b.js  1.94 KiB       5  [emitted] [immutable]  
fee750e8c7671a0612b7.js  9.86 KiB       4  [emitted] [immutable]  main
Entrypoint main = fee750e8c7671a0612b7.js
chunk    {0} 2736cf9d79233cd0a9b6.js 1.76 KiB <{4}> ={1}= ={2}= ={3}= ={6}= ={10}= [recorded] aggressive splitted
    > ./b ./d ./e ./f ./g [11] ./index.js 5:0-44
    > ./b ./d ./e ./f ./g ./h ./i ./j ./k [11] ./index.js 6:0-72
 [0] ./b.js 899 bytes {0} {5} [built]
 [1] ./d.js 899 bytes {0} {8} [built]
chunk    {1} 29de52df747b400f6177.js 899 bytes <{4}> ={0}= ={2}= ={8}=
    > ./c ./d ./e [11] ./index.js 3:0-30
    > ./b ./d ./e ./f ./g [11] ./index.js 5:0-44
 [2] ./e.js 899 bytes {1} {3} [built]
chunk    {2} 7f83e5c2f4e52435dd2c.js 1.76 KiB <{4}> ={0}= ={1}= ={3}= ={6}= ={7}= ={10}= ={11}= [recorded] aggressive splitted
    > ./f ./g ./h ./i ./j ./k [11] ./index.js 4:0-51
    > ./b ./d ./e ./f ./g [11] ./index.js 5:0-44
    > ./b ./d ./e ./f ./g ./h ./i ./j ./k [11] ./index.js 6:0-72
 [3] ./f.js 899 bytes {2} [built]
 [4] ./g.js 901 bytes {2} [built]
chunk    {3} 43c1ac24102c075ecb2d.js 1.76 KiB <{4}> ={0}= ={2}= ={6}= ={10}= [rendered] [recorded] aggressive splitted
    > ./b ./d ./e ./f ./g ./h ./i ./j ./k [11] ./index.js 6:0-72
 [2] ./e.js 899 bytes {1} {3} [built]
 [6] ./h.js 899 bytes {3} {11} [built]
chunk    {4} fee750e8c7671a0612b7.js (main) 248 bytes >{0}< >{1}< >{2}< >{3}< >{5}< >{6}< >{7}< >{8}< >{9}< >{10}< >{11}< [entry] [rendered]
>>>>>>> 9c6b3678
    > ./index main
 [942] ./index.js 248 bytes {179} [built]
     + 4 hidden chunk modules
chunk {294} b18de3d2b973b820ea21.js 1.76 KiB [rendered]
    > ./f ./g ./h ./i ./j ./k [942] ./index.js 4:0-51
 [138] ./j.js 901 bytes {294} {454} [built]
 [701] ./k.js 899 bytes {294} {701} [built]
chunk {390} f2593c9acd7da73fffbe.js 899 bytes [rendered]
    > ./c ./d ./e [942] ./index.js 3:0-30
    > ./b ./d ./e ./f ./g [942] ./index.js 5:0-44
 [390] ./e.js 899 bytes {390} {523} [built]
chunk {454} 61fe00576946c9f2606d.js 1.76 KiB [rendered] [recorded] aggressive splitted
    > ./b ./d ./e ./f ./g ./h ./i ./j ./k [942] ./index.js 6:0-72
 [101] ./i.js 899 bytes {454} {594} [built]
 [138] ./j.js 901 bytes {294} {454} [built]
chunk {523} c0e562c433da5d2d3cb7.js 1.76 KiB [rendered] [recorded] aggressive splitted
    > ./b ./d ./e ./f ./g ./h ./i ./j ./k [942] ./index.js 6:0-72
 [307] ./h.js 899 bytes {523} {594} [built]
 [390] ./e.js 899 bytes {390} {523} [built]
chunk {591} 4717957e3d668ff4f9e8.js 1.76 KiB [rendered]
    > ./b ./c [942] ./index.js 2:0-23
 [460] ./c.js 899 bytes {102} {591} [built]
 [996] ./b.js 899 bytes {591} {817} [built]
chunk {594} 1ffcc984ad7d7c92ab0b.js 1.76 KiB [rendered] [recorded] aggressive splitted
    > ./f ./g ./h ./i ./j ./k [942] ./index.js 4:0-51
 [101] ./i.js 899 bytes {454} {594} [built]
 [307] ./h.js 899 bytes {523} {594} [built]
chunk {613} f50587036d9d0e61836c.js 1.76 KiB [rendered] [recorded] aggressive splitted
    > ./f ./g ./h ./i ./j ./k [942] ./index.js 4:0-51
    > ./b ./d ./e ./f ./g [942] ./index.js 5:0-44
    > ./b ./d ./e ./f ./g ./h ./i ./j ./k [942] ./index.js 6:0-72
 [568] ./f.js 899 bytes {613} [built]
 [785] ./g.js 901 bytes {613} [built]
chunk {701} 035ce1d102419ee4897b.js 899 bytes [rendered]
    > ./b ./d ./e ./f ./g ./h ./i ./j ./k [942] ./index.js 6:0-72
 [701] ./k.js 899 bytes {294} {701} [built]
chunk {817} 2d925701a76fac28b8cc.js 1.76 KiB [rendered] [recorded] aggressive splitted
    > ./b ./d ./e ./f ./g [942] ./index.js 5:0-44
    > ./b ./d ./e ./f ./g ./h ./i ./j ./k [942] ./index.js 6:0-72
 [767] ./d.js 899 bytes {102} {817} [built]
 [996] ./b.js 899 bytes {591} {817} [built]
chunk {847} 49dd7266942f0ed4ae64.js 899 bytes [rendered]
    > ./a [942] ./index.js 1:0-16
 [847] ./a.js 899 bytes {847} [built]"
`;

exports[`StatsTestCases should print correct stats for asset 1`] = `
"Hash: 69bf1248ab820a0f4d8d
Time: Xms
Built at: 1970-04-20 12:42:42
                   Asset       Size   Chunks             Chunk Names
44af8fe384aadccba06e.svg  656 bytes  ({179})  [emitted]  (main)
62787d6ac9d673cc8926.png   14.6 KiB  ({179})  [emitted]  (main)
               bundle.js   4.42 KiB    {179}  [emitted]  main
c2a9ba2e6ec92fd70245.jpg   5.89 KiB  ({179})  [emitted]  (main)
Entrypoint main = bundle.js (44af8fe384aadccba06e.svg 62787d6ac9d673cc8926.png c2a9ba2e6ec92fd70245.jpg)
 [10] ./index.js 111 bytes {179} [built]
[359] ./images/file.jpg 5.89 KiB (asset) 42 bytes (javascript) {179} [built]
[440] ./images/file.png 14.6 KiB (asset) 42 bytes (javascript) {179} [built]
[811] ./images/file.svg 656 bytes (asset) 42 bytes (javascript) {179} [built]
    + 4 hidden modules"
`;

exports[`StatsTestCases should print correct stats for async-commons-chunk 1`] = `
"Entrypoint main = main.js
chunk {179} main.js (main) 515 bytes (javascript) 4.12 KiB (runtime) >{460}< >{847}< >{996}< [entry] [rendered]
    > ./ main
 [10] ./index.js 515 bytes {179} [built]
     + 4 hidden root modules
chunk {460} 460.js 21 bytes <{179}> ={847}= [rendered]
    > [10] ./index.js 17:1-21:3
 [460] ./c.js 21 bytes {460} [built]
chunk {847} 847.js 21 bytes <{179}> ={460}= ={996}= [rendered] reused as split chunk (cache group: default)
    > [10] ./index.js 17:1-21:3
    > [10] ./index.js 2:1-5:3
    > ./a ./b [10] ./index.js 9:1-13:3
 [847] ./a.js 21 bytes {847} [built]
chunk {996} 996.js 21 bytes <{179}> ={847}= [rendered]
    > ./a ./b [10] ./index.js 9:1-13:3
 [996] ./b.js 21 bytes {996} [built]"
`;

exports[`StatsTestCases should print correct stats for async-commons-chunk-auto 1`] = `
"Child disabled:
    Entrypoint main = disabled/main.js
    Entrypoint a = disabled/a.js
    Entrypoint b = disabled/b.js
    Entrypoint c = disabled/c.js
    chunk {128} disabled/b.js (b) 152 bytes (javascript) 632 bytes (runtime) [entry] [rendered]
        > ./b b
     [996] ./b.js 72 bytes {128} {334} [built]
         + 2 hidden root modules
         + 4 hidden dependent modules
    chunk {137} disabled/async-g.js (async-g) 54 bytes [rendered]
        > ./g ./a.js 6:0-47
     [785] ./g.js 34 bytes {137} [built]
         + 1 hidden dependent module
    chunk {179} disabled/main.js (main) 147 bytes (javascript) 5.07 KiB (runtime) [entry] [rendered]
        > ./ main
     [10] ./index.js 147 bytes {179} [built]
         + 7 hidden root modules
    chunk {334} disabled/async-b.js (async-b) 152 bytes [rendered]
        > ./b [10] ./index.js 2:0-47
     [996] ./b.js 72 bytes {128} {334} [built]
         + 4 hidden dependent modules
    chunk {383} disabled/async-c.js (async-c) 167 bytes [rendered]
        > ./c [10] ./index.js 3:0-47
     [363] ./c.js + 1 modules 107 bytes {383} {459} [built]
         + 3 hidden dependent modules
    chunk {459} disabled/c.js (c) 167 bytes (javascript) 895 bytes (runtime) [entry] [rendered]
        > ./c c
     [363] ./c.js + 1 modules 107 bytes {383} {459} [built]
         + 3 hidden root modules
         + 3 hidden dependent modules
    chunk {786} disabled/a.js (a) 216 bytes (javascript) 5.02 KiB (runtime) [entry] [rendered]
        > ./a a
     [761] ./a.js + 1 modules 156 bytes {786} {794} [built]
         + 7 hidden root modules
         + 3 hidden dependent modules
    chunk {794} disabled/async-a.js (async-a) 216 bytes [rendered]
        > ./a [10] ./index.js 1:0-47
     [761] ./a.js + 1 modules 156 bytes {786} {794} [built]
         + 3 hidden dependent modules
Child default:
    Entrypoint main = default/main.js
    Entrypoint a = default/a.js
    Entrypoint b = default/b.js
    Entrypoint c = default/c.js
    chunk {128} default/b.js (b) 152 bytes (javascript) 632 bytes (runtime) [entry] [rendered]
        > ./b b
     [996] ./b.js 72 bytes {128} {334} [built]
         + 2 hidden root modules
         + 4 hidden dependent modules
    chunk {137} default/async-g.js (async-g) 34 bytes [rendered]
        > ./g ./a.js 6:0-47
     [785] ./g.js 34 bytes {137} [built]
    chunk {179} default/main.js (main) 147 bytes (javascript) 5.08 KiB (runtime) [entry] [rendered]
        > ./ main
     [10] ./index.js 147 bytes {179} [built]
         + 7 hidden root modules
    chunk {282} default/282.js 20 bytes [rendered] split chunk (cache group: defaultVendors)
        > ./a [10] ./index.js 1:0-47
        > ./b [10] ./index.js 2:0-47
        > ./c [10] ./index.js 3:0-47
     [282] ./node_modules/x.js 20 bytes {128} {282} {459} {786} [built]
    chunk {334} default/async-b.js (async-b) 72 bytes [rendered]
        > ./b [10] ./index.js 2:0-47
     [996] ./b.js 72 bytes {128} {334} [built]
    chunk {383} default/async-c.js (async-c) 72 bytes [rendered]
        > ./c [10] ./index.js 3:0-47
     [460] ./c.js 72 bytes {383} {459} [built]
    chunk {459} default/c.js (c) 152 bytes (javascript) 632 bytes (runtime) [entry] [rendered]
        > ./c c
     [460] ./c.js 72 bytes {383} {459} [built]
         + 2 hidden root modules
         + 4 hidden dependent modules
    chunk {568} default/568.js 20 bytes [rendered] split chunk (cache group: default)
        > ./b [10] ./index.js 2:0-47
        > ./c [10] ./index.js 3:0-47
        > ./g ./a.js 6:0-47
     [568] ./f.js 20 bytes {128} {459} {568} [built]
    chunk {767} default/767.js 20 bytes [rendered] split chunk (cache group: default)
        > ./a [10] ./index.js 1:0-47
        > ./b [10] ./index.js 2:0-47
        > ./c [10] ./index.js 3:0-47
     [767] ./d.js 20 bytes {128} {459} {767} {786} [built]
    chunk {769} default/769.js 20 bytes [rendered] split chunk (cache group: defaultVendors)
        > ./c [10] ./index.js 3:0-47
     [769] ./node_modules/z.js 20 bytes {459} {769} [built]
    chunk {786} default/a.js (a) 216 bytes (javascript) 5.07 KiB (runtime) [entry] [rendered]
        > ./a a
     [761] ./a.js + 1 modules 156 bytes {786} {794} [built]
         + 7 hidden root modules
         + 3 hidden dependent modules
    chunk {794} default/async-a.js (async-a) 156 bytes [rendered]
        > ./a [10] ./index.js 1:0-47
     [761] ./a.js + 1 modules 156 bytes {786} {794} [built]
    chunk {954} default/954.js 20 bytes [rendered] split chunk (cache group: defaultVendors)
        > ./a [10] ./index.js 1:0-47
        > ./b [10] ./index.js 2:0-47
     [954] ./node_modules/y.js 20 bytes {128} {786} {954} [built]
Child vendors:
    Entrypoint main = vendors/main.js
    Entrypoint a = vendors/vendors.js vendors/a.js
    Entrypoint b = vendors/vendors.js vendors/b.js
    Entrypoint c = vendors/vendors.js vendors/c.js
    chunk {128} vendors/b.js (b) 112 bytes (javascript) 2.94 KiB (runtime) [entry] [rendered]
        > ./b b
     [996] ./b.js 72 bytes {128} {334} [built]
         + 3 hidden root modules
         + 2 hidden dependent modules
    chunk {137} vendors/async-g.js (async-g) 54 bytes [rendered]
        > ./g ./a.js 6:0-47
     [785] ./g.js 34 bytes {137} [built]
         + 1 hidden dependent module
    chunk {179} vendors/main.js (main) 147 bytes (javascript) 5.07 KiB (runtime) [entry] [rendered]
        > ./ main
     [10] ./index.js 147 bytes {179} [built]
         + 7 hidden root modules
    chunk {216} vendors/vendors.js (vendors) 60 bytes [initial] [rendered] split chunk (cache group: vendors) (name: vendors)
        > ./a a
        > ./b b
        > ./c c
     [282] ./node_modules/x.js 20 bytes {216} {334} {383} {794} [built]
     [769] ./node_modules/z.js 20 bytes {216} {383} [built]
     [954] ./node_modules/y.js 20 bytes {216} {334} {794} [built]
    chunk {334} vendors/async-b.js (async-b) 152 bytes [rendered]
        > ./b [10] ./index.js 2:0-47
     [996] ./b.js 72 bytes {128} {334} [built]
         + 4 hidden dependent modules
    chunk {383} vendors/async-c.js (async-c) 152 bytes [rendered]
        > ./c [10] ./index.js 3:0-47
     [460] ./c.js 72 bytes {383} {459} [built]
         + 4 hidden dependent modules
    chunk {459} vendors/c.js (c) 112 bytes (javascript) 2.94 KiB (runtime) [entry] [rendered]
        > ./c c
     [460] ./c.js 72 bytes {383} {459} [built]
         + 3 hidden root modules
         + 2 hidden dependent modules
    chunk {786} vendors/a.js (a) 176 bytes (javascript) 5.95 KiB (runtime) [entry] [rendered]
        > ./a a
     [761] ./a.js + 1 modules 156 bytes {786} {794} [built]
         + 7 hidden root modules
         + 1 hidden dependent module
    chunk {794} vendors/async-a.js (async-a) 216 bytes [rendered]
        > ./a [10] ./index.js 1:0-47
     [761] ./a.js + 1 modules 156 bytes {786} {794} [built]
         + 3 hidden dependent modules
Child multiple-vendors:
    Entrypoint main = multiple-vendors/main.js
    Entrypoint a = multiple-vendors/libs-x.js multiple-vendors/954.js multiple-vendors/767.js multiple-vendors/a.js
    Entrypoint b = multiple-vendors/libs-x.js multiple-vendors/954.js multiple-vendors/767.js multiple-vendors/b.js
    Entrypoint c = multiple-vendors/libs-x.js multiple-vendors/769.js multiple-vendors/767.js multiple-vendors/c.js
    chunk {119} multiple-vendors/libs-x.js (libs-x) 20 bytes [initial] [rendered] split chunk (cache group: libs) (name: libs-x)
        > ./a [10] ./index.js 1:0-47
        > ./b [10] ./index.js 2:0-47
        > ./c [10] ./index.js 3:0-47
        > ./a a
        > ./b b
        > ./c c
     [282] ./node_modules/x.js 20 bytes {119} [built]
    chunk {128} multiple-vendors/b.js (b) 92 bytes (javascript) 2.97 KiB (runtime) [entry] [rendered]
        > ./b b
     [996] ./b.js 72 bytes {128} {334} [built]
         + 3 hidden root modules
         + 1 hidden dependent module
    chunk {137} multiple-vendors/async-g.js (async-g) 34 bytes [rendered]
        > ./g ./a.js 6:0-47
     [785] ./g.js 34 bytes {137} [built]
    chunk {179} multiple-vendors/main.js (main) 147 bytes (javascript) 5.11 KiB (runtime) [entry] [rendered]
        > ./ main
     [10] ./index.js 147 bytes {179} [built]
         + 7 hidden root modules
    chunk {334} multiple-vendors/async-b.js (async-b) 72 bytes [rendered]
        > ./b [10] ./index.js 2:0-47
     [996] ./b.js 72 bytes {128} {334} [built]
    chunk {383} multiple-vendors/async-c.js (async-c) 72 bytes [rendered]
        > ./c [10] ./index.js 3:0-47
     [460] ./c.js 72 bytes {383} {459} [built]
    chunk {459} multiple-vendors/c.js (c) 92 bytes (javascript) 2.97 KiB (runtime) [entry] [rendered]
        > ./c c
     [460] ./c.js 72 bytes {383} {459} [built]
         + 3 hidden root modules
         + 1 hidden dependent module
    chunk {568} multiple-vendors/568.js 20 bytes [rendered] split chunk (cache group: default)
        > ./b [10] ./index.js 2:0-47
        > ./c [10] ./index.js 3:0-47
        > ./g ./a.js 6:0-47
     [568] ./f.js 20 bytes {128} {459} {568} [built]
    chunk {767} multiple-vendors/767.js 20 bytes [initial] [rendered] split chunk (cache group: default)
        > ./a [10] ./index.js 1:0-47
        > ./b [10] ./index.js 2:0-47
        > ./c [10] ./index.js 3:0-47
        > ./a a
        > ./b b
        > ./c c
     [767] ./d.js 20 bytes {767} [built]
    chunk {769} multiple-vendors/769.js 20 bytes [initial] [rendered] split chunk (cache group: vendors)
        > ./c [10] ./index.js 3:0-47
        > ./c c
     [769] ./node_modules/z.js 20 bytes {769} [built]
    chunk {786} multiple-vendors/a.js (a) 156 bytes (javascript) 6.01 KiB (runtime) [entry] [rendered]
        > ./a a
     [761] ./a.js + 1 modules 156 bytes {786} {794} [built]
         + 7 hidden root modules
    chunk {794} multiple-vendors/async-a.js (async-a) 156 bytes [rendered]
        > ./a [10] ./index.js 1:0-47
     [761] ./a.js + 1 modules 156 bytes {786} {794} [built]
    chunk {954} multiple-vendors/954.js 20 bytes [initial] [rendered] split chunk (cache group: vendors)
        > ./a [10] ./index.js 1:0-47
        > ./b [10] ./index.js 2:0-47
        > ./a a
        > ./b b
     [954] ./node_modules/y.js 20 bytes {954} [built]
Child all:
    Entrypoint main = all/main.js
    Entrypoint a = all/282.js all/954.js all/767.js all/a.js
    Entrypoint b = all/282.js all/954.js all/767.js all/b.js
    Entrypoint c = all/282.js all/769.js all/767.js all/c.js
    chunk {128} all/b.js (b) 92 bytes (javascript) 2.97 KiB (runtime) [entry] [rendered]
        > ./b b
     [996] ./b.js 72 bytes {128} {334} [built]
         + 3 hidden root modules
         + 1 hidden dependent module
    chunk {137} all/async-g.js (async-g) 34 bytes [rendered]
        > ./g ./a.js 6:0-47
     [785] ./g.js 34 bytes {137} [built]
    chunk {179} all/main.js (main) 147 bytes (javascript) 5.08 KiB (runtime) [entry] [rendered]
        > ./ main
     [10] ./index.js 147 bytes {179} [built]
         + 7 hidden root modules
    chunk {282} all/282.js 20 bytes [initial] [rendered] split chunk (cache group: vendors)
        > ./a [10] ./index.js 1:0-47
        > ./b [10] ./index.js 2:0-47
        > ./c [10] ./index.js 3:0-47
        > ./a a
        > ./b b
        > ./c c
     [282] ./node_modules/x.js 20 bytes {282} [built]
    chunk {334} all/async-b.js (async-b) 72 bytes [rendered]
        > ./b [10] ./index.js 2:0-47
     [996] ./b.js 72 bytes {128} {334} [built]
    chunk {383} all/async-c.js (async-c) 72 bytes [rendered]
        > ./c [10] ./index.js 3:0-47
     [460] ./c.js 72 bytes {383} {459} [built]
    chunk {459} all/c.js (c) 92 bytes (javascript) 2.97 KiB (runtime) [entry] [rendered]
        > ./c c
     [460] ./c.js 72 bytes {383} {459} [built]
         + 3 hidden root modules
         + 1 hidden dependent module
    chunk {568} all/568.js 20 bytes [rendered] split chunk (cache group: default)
        > ./b [10] ./index.js 2:0-47
        > ./c [10] ./index.js 3:0-47
        > ./g ./a.js 6:0-47
     [568] ./f.js 20 bytes {128} {459} {568} [built]
    chunk {767} all/767.js 20 bytes [initial] [rendered] split chunk (cache group: default)
        > ./a [10] ./index.js 1:0-47
        > ./b [10] ./index.js 2:0-47
        > ./c [10] ./index.js 3:0-47
        > ./a a
        > ./b b
        > ./c c
     [767] ./d.js 20 bytes {767} [built]
    chunk {769} all/769.js 20 bytes [initial] [rendered] split chunk (cache group: vendors)
        > ./c [10] ./index.js 3:0-47
        > ./c c
     [769] ./node_modules/z.js 20 bytes {769} [built]
    chunk {786} all/a.js (a) 156 bytes (javascript) 6 KiB (runtime) [entry] [rendered]
        > ./a a
     [761] ./a.js + 1 modules 156 bytes {786} {794} [built]
         + 7 hidden root modules
    chunk {794} all/async-a.js (async-a) 156 bytes [rendered]
        > ./a [10] ./index.js 1:0-47
     [761] ./a.js + 1 modules 156 bytes {786} {794} [built]
    chunk {954} all/954.js 20 bytes [initial] [rendered] split chunk (cache group: vendors)
        > ./a [10] ./index.js 1:0-47
        > ./b [10] ./index.js 2:0-47
        > ./a a
        > ./b b
     [954] ./node_modules/y.js 20 bytes {954} [built]"
`;

exports[`StatsTestCases should print correct stats for chunk-module-id-range 1`] = `
"Hash: b6ab079319d830b13e47
Time: Xms
Built at: 1970-04-20 12:42:42
PublicPath: (none)
   Asset     Size  Chunks             Chunk Names
main1.js  4.4 KiB     {1}  [emitted]  main1
main2.js  4.4 KiB     {0}  [emitted]  main2
Entrypoint main1 = main1.js
Entrypoint main2 = main2.js
chunk {0} main2.js (main2) 136 bytes (javascript) 632 bytes (runtime) [entry] [rendered]
    > ./main2 main2
   [0] ./d.js 20 bytes {0} {1} [built]
   [1] ./e.js 20 bytes {0} [built]
   [2] ./f.js 20 bytes {0} [built]
   [3] ./main2.js 56 bytes {0} [built]
 [101] ./a.js 20 bytes {0} {1} [built]
     + 2 hidden chunk modules
chunk {1} main1.js (main1) 136 bytes (javascript) 632 bytes (runtime) [entry] [rendered]
    > ./main1 main1
   [0] ./d.js 20 bytes {0} {1} [built]
   [4] ./c.js 20 bytes {1} [built]
 [100] ./main1.js 56 bytes {1} [built]
 [101] ./a.js 20 bytes {0} {1} [built]
 [102] ./b.js 20 bytes {1} [built]
     + 2 hidden chunk modules"
`;

exports[`StatsTestCases should print correct stats for chunks 1`] = `
"Hash: cf8e52e3a9fb46813897
Time: Xms
Built at: 1970-04-20 12:42:42
PublicPath: (none)
        Asset       Size  Chunks             Chunk Names
460.bundle.js  306 bytes   {460}  [emitted]
524.bundle.js  210 bytes   {524}  [emitted]
996.bundle.js  142 bytes   {996}  [emitted]
    bundle.js   7.92 KiB   {179}  [emitted]  main
Entrypoint main = bundle.js
chunk {179} bundle.js (main) 73 bytes (javascript) 4.13 KiB (runtime) >{460}< >{996}< [entry] [rendered]
    > ./index main
  [10] ./index.js 51 bytes {179} [built]
       entry ./index main
       Xms (resolving: Xms, restoring: Xms, integration: Xms, building: Xms, storing: Xms)
 [847] ./a.js 22 bytes {179} [built]
       cjs require ./a [10] ./index.js 1:0-14
       [10] Xms -> Xms (resolving: Xms, restoring: Xms, integration: Xms, building: Xms, storing: Xms)
     + 4 hidden chunk modules
chunk {460} 460.bundle.js 54 bytes <{179}> >{524}< [rendered]
    > ./c [10] ./index.js 3:0-16
 [460] ./c.js 54 bytes {460} [built]
       amd require ./c [10] ./index.js 3:0-16
       [10] Xms -> Xms (resolving: Xms, restoring: Xms, integration: Xms, building: Xms, storing: Xms)
chunk {524} 524.bundle.js 44 bytes <{460}> [rendered]
    > [460] ./c.js 1:0-52
 [390] ./e.js 22 bytes {524} [built]
       require.ensure item ./e [460] ./c.js 1:0-52
       [10] Xms -> [460] Xms -> Xms (resolving: Xms, restoring: Xms, integration: Xms, building: Xms, storing: Xms)
 [767] ./d.js 22 bytes {524} [built]
       require.ensure item ./d [460] ./c.js 1:0-52
       [10] Xms -> [460] Xms -> Xms (resolving: Xms, restoring: Xms, integration: Xms, building: Xms, storing: Xms)
chunk {996} 996.bundle.js 22 bytes <{179}> [rendered]
    > ./b [10] ./index.js 2:0-16
 [996] ./b.js 22 bytes {996} [built]
       amd require ./b [10] ./index.js 2:0-16
       [10] Xms -> Xms (resolving: Xms, restoring: Xms, integration: Xms, building: Xms, storing: Xms)"
`;

exports[`StatsTestCases should print correct stats for chunks-development 1`] = `
"Hash: 89c9ff59b535f608de5b
Time: Xms
Built at: 1970-04-20 12:42:42
PublicPath: (none)
              Asset       Size       Chunks             Chunk Names
     b_js.bundle.js  359 bytes       {b_js}  [emitted]
          bundle.js   8.49 KiB       {main}  [emitted]  main
     c_js.bundle.js  568 bytes       {c_js}  [emitted]
d_js-e_js.bundle.js  750 bytes  {d_js-e_js}  [emitted]
Entrypoint main = bundle.js
chunk {b_js} b_js.bundle.js 22 bytes <{main}> [rendered]
    > ./b [./index.js] ./index.js 2:0-16
 [./b.js] 22 bytes {b_js} [built]
     amd require ./b [./index.js] 2:0-16
     [./index.js] Xms -> Xms (resolving: Xms, restoring: Xms, integration: Xms, building: Xms, storing: Xms)
chunk {c_js} c_js.bundle.js 54 bytes <{main}> >{d_js-e_js}< [rendered]
    > ./c [./index.js] ./index.js 3:0-16
 [./c.js] 54 bytes {c_js} [built]
     amd require ./c [./index.js] 3:0-16
     [./index.js] Xms -> Xms (resolving: Xms, restoring: Xms, integration: Xms, building: Xms, storing: Xms)
chunk {d_js-e_js} d_js-e_js.bundle.js 60 bytes <{c_js}> [rendered]
    > [./c.js] ./c.js 1:0-52
 [./d.js] 22 bytes {d_js-e_js} [built]
     require.ensure item ./d [./c.js] 1:0-52
     [./index.js] Xms -> [./c.js] Xms -> Xms (resolving: Xms, restoring: Xms, integration: Xms, building: Xms, storing: Xms)
 [./e.js] 38 bytes {d_js-e_js} [built]
     require.ensure item ./e [./c.js] 1:0-52
     [./index.js] Xms -> [./c.js] Xms -> Xms (resolving: Xms, restoring: Xms, integration: Xms, building: Xms, storing: Xms)
chunk {main} bundle.js (main) 4.13 KiB (runtime) 73 bytes (javascript) >{b_js}< >{c_js}< [entry] [rendered]
    > ./index main
 [./a.js] 22 bytes {main} [built]
     cjs require ./a [./e.js] 1:0-14
     cjs require ./a [./index.js] 1:0-14
     [./index.js] Xms -> Xms (resolving: Xms, restoring: Xms, integration: Xms, building: Xms, storing: Xms)
 [./index.js] 51 bytes {main} [built]
     entry ./index main
     Xms (resolving: Xms, restoring: Xms, integration: Xms, building: Xms, storing: Xms)
     + 4 hidden chunk modules"
`;

exports[`StatsTestCases should print correct stats for circular-correctness 1`] = `
"Entrypoint main = bundle.js
chunk {128} 128.bundle.js (b) 49 bytes <{179}> <{459}> >{459}< [rendered]
 [548] ./module-b.js 49 bytes {128} [built]
chunk {179} bundle.js (main) 98 bytes (javascript) 5.45 KiB (runtime) >{128}< >{786}< [entry] [rendered]
 [10] ./index.js 98 bytes {179} [built]
     + 7 hidden chunk modules
chunk {459} 459.bundle.js (c) 98 bytes <{128}> <{786}> >{128}< >{786}< [rendered]
 [65] ./module-c.js 98 bytes {459} [built]
chunk {786} 786.bundle.js (a) 49 bytes <{179}> <{459}> >{459}< [rendered]
 [662] ./module-a.js 49 bytes {786} [built]"
`;

exports[`StatsTestCases should print correct stats for color-disabled 1`] = `
"Hash: d2e9494916ad211f0433
Time: Xms
Built at: 1970-04-20 12:42:42
  Asset      Size  Chunks             Chunk Names
main.js  1.29 KiB   {179}  [emitted]  main
Entrypoint main = main.js
[10] ./index.js 1 bytes {179} [built]"
`;

exports[`StatsTestCases should print correct stats for color-enabled 1`] = `
"Hash: <CLR=BOLD>d2e9494916ad211f0433</CLR>
Time: <CLR=BOLD>X</CLR>ms
Built at: 1970-04-20 <CLR=BOLD>12:42:42</CLR>
  <CLR=BOLD>Asset</CLR>      <CLR=BOLD>Size</CLR>  <CLR=BOLD>Chunks</CLR>             <CLR=BOLD>Chunk Names</CLR>
<CLR=32,BOLD>main.js</CLR>  1.29 KiB   {<CLR=33,BOLD>179</CLR>}  <CLR=32,BOLD>[emitted]</CLR>  main
Entrypoint <CLR=BOLD>main</CLR> = <CLR=32,BOLD>main.js</CLR>
[10] <CLR=BOLD>./index.js</CLR> 1 bytes {<CLR=33,BOLD>179</CLR>} <CLR=32,BOLD>[built]</CLR>"
`;

exports[`StatsTestCases should print correct stats for color-enabled-custom 1`] = `
"Hash: <CLR=BOLD>d2e9494916ad211f0433</CLR>
Time: <CLR=BOLD>X</CLR>ms
Built at: 1970-04-20 <CLR=BOLD>12:42:42</CLR>
  <CLR=BOLD>Asset</CLR>      <CLR=BOLD>Size</CLR>  <CLR=BOLD>Chunks</CLR>             <CLR=BOLD>Chunk Names</CLR>
<CLR=32>main.js</CLR>  1.29 KiB   {<CLR=33>179</CLR>}  <CLR=32>[emitted]</CLR>  main
Entrypoint <CLR=BOLD>main</CLR> = <CLR=32>main.js</CLR>
[10] <CLR=BOLD>./index.js</CLR> 1 bytes {<CLR=33>179</CLR>} <CLR=32>[built]</CLR>"
`;

exports[`StatsTestCases should print correct stats for commons-chunk-min-size-0 1`] = `
"Hash: 56e5f5650400c8f57d30
Time: Xms
Built at: 1970-04-20 12:42:42
     Asset       Size  Chunks             Chunk Names
    429.js  278 bytes   {429}  [emitted]
entry-1.js    5.2 KiB   {472}  [emitted]  entry-1
Entrypoint entry-1 = 429.js entry-1.js
[115] ./modules/c.js 22 bytes {429} [built]
[544] ./modules/f.js 22 bytes {472} [built]
[608] ./entry-1.js 145 bytes {472} [built]
[798] ./modules/e.js 22 bytes {472} [built]
[836] ./modules/b.js 22 bytes {429} [built]
[839] ./modules/a.js 22 bytes {429} [built]
[928] ./modules/d.js 22 bytes {472} [built]
    + 1 hidden module"
`;

exports[`StatsTestCases should print correct stats for commons-chunk-min-size-Infinity 1`] = `
"Hash: ad408d4d5b772b41c927
Time: Xms
Built at: 1970-04-20 12:42:42
      Asset       Size  Chunks             Chunk Names
 entry-1.js    5.2 KiB   {472}  [emitted]  entry-1
vendor-1.js  278 bytes   {844}  [emitted]  vendor-1
Entrypoint entry-1 = vendor-1.js entry-1.js
[115] ./modules/c.js 22 bytes {844} [built]
[544] ./modules/f.js 22 bytes {472} [built]
[608] ./entry-1.js 145 bytes {472} [built]
[798] ./modules/e.js 22 bytes {472} [built]
[836] ./modules/b.js 22 bytes {844} [built]
[839] ./modules/a.js 22 bytes {844} [built]
[928] ./modules/d.js 22 bytes {472} [built]
    + 1 hidden module"
`;

exports[`StatsTestCases should print correct stats for commons-plugin-issue-4980 1`] = `
"Hash: e8a1307ea3c8604531519325cea6a11512fc55f7
Child
    Hash: e8a1307ea3c860453151
    Time: Xms
<<<<<<< HEAD
    Built at: 1970-04-20 12:42:42
                             Asset       Size  Chunks             Chunk Names
       app.20e7d920f7a5dd7ba86a.js   6.72 KiB   {143}  [emitted]  app
    vendor.3ca106870164d059e3b7.js  606 bytes   {736}  [emitted]  vendor
    Entrypoint app = vendor.3ca106870164d059e3b7.js app.20e7d920f7a5dd7ba86a.js
    [117] ./entry-1.js + 2 modules 190 bytes {143} [built]
    [381] ./constants.js 87 bytes {736} [built]
        + 4 hidden modules
=======
    Built at: Thu Jan 01 1970 00:00:00 GMT
                             Asset       Size  Chunks                         Chunk Names
                            app.js   6.76 KiB       0  [emitted]              app
    vendor.aa94f0c872c214f6cb2e.js  619 bytes       1  [emitted] [immutable]  vendor
    Entrypoint app = vendor.aa94f0c872c214f6cb2e.js app.js
    [./constants.js] 87 bytes {1} [built]
    [./entry-1.js] ./entry-1.js + 2 modules 190 bytes {0} [built]
        | ./entry-1.js 67 bytes [built]
        | ./submodule-a.js 59 bytes [built]
        | ./submodule-b.js 59 bytes [built]
>>>>>>> 9c6b3678
Child
    Hash: 9325cea6a11512fc55f7
    Time: Xms
<<<<<<< HEAD
    Built at: 1970-04-20 12:42:42
                             Asset       Size  Chunks             Chunk Names
       app.9ff34c93a677586ea3e1.js   6.74 KiB   {143}  [emitted]  app
    vendor.3ca106870164d059e3b7.js  606 bytes   {736}  [emitted]  vendor
    Entrypoint app = vendor.3ca106870164d059e3b7.js app.9ff34c93a677586ea3e1.js
    [381] ./constants.js 87 bytes {736} [built]
    [655] ./entry-2.js + 2 modules 197 bytes {143} [built]
        + 4 hidden modules"
=======
    Built at: Thu Jan 01 1970 00:00:00 GMT
                             Asset       Size  Chunks                         Chunk Names
                            app.js   6.78 KiB       0  [emitted]              app
    vendor.aa94f0c872c214f6cb2e.js  619 bytes       1  [emitted] [immutable]  vendor
    Entrypoint app = vendor.aa94f0c872c214f6cb2e.js app.js
    [./constants.js] 87 bytes {1} [built]
    [./entry-2.js] ./entry-2.js + 2 modules 197 bytes {0} [built]
        | ./entry-2.js 67 bytes [built]
        | ./submodule-a.js 59 bytes [built]
        | ./submodule-c.js 66 bytes [built]"
>>>>>>> 9c6b3678
`;

exports[`StatsTestCases should print correct stats for concat-and-sideeffects 1`] = `
"[442] ./index.js + 2 modules 119 bytes {179} [built]
      | ./node_modules/pmodule/aa.js 24 bytes [built]
      | ./node_modules/pmodule/a.js 49 bytes [built]
      | ./index.js 46 bytes [built]
./node_modules/pmodule/index.js 63 bytes [orphan] [built]
      ModuleConcatenation bailout: Module is not in any chunk
./node_modules/pmodule/b.js 49 bytes [orphan] [built]
      ModuleConcatenation bailout: Module is not in any chunk
./node_modules/pmodule/c.js 49 bytes [orphan] [built]
      ModuleConcatenation bailout: Module is not in any chunk
./node_modules/pmodule/bb.js 24 bytes [orphan] [built]
      ModuleConcatenation bailout: Module is not in any chunk
./node_modules/pmodule/cc.js 24 bytes [orphan] [built]
      ModuleConcatenation bailout: Module is not in any chunk
    + 2 hidden modules"
`;

exports[`StatsTestCases should print correct stats for define-plugin 1`] = `
"Hash: dee1f4b1720f889b9241655dbab273d1c54ac8f6ca2014555bca997c3c8f
Child
    Hash: dee1f4b1720f889b9241
    Time: Xms
    Built at: 1970-04-20 12:42:42
      Asset      Size  Chunks             Chunk Names
    main.js  1.32 KiB   {179}  [emitted]  main
    Entrypoint main = main.js
    [10] ./index.js 24 bytes {179} [built]
Child
    Hash: 655dbab273d1c54ac8f6
    Time: Xms
    Built at: 1970-04-20 12:42:42
      Asset      Size  Chunks             Chunk Names
    main.js  1.32 KiB   {179}  [emitted]  main
    Entrypoint main = main.js
    [10] ./index.js 24 bytes {179} [built]
Child
    Hash: ca2014555bca997c3c8f
    Time: Xms
    Built at: 1970-04-20 12:42:42
      Asset      Size  Chunks             Chunk Names
    main.js  1.32 KiB   {179}  [emitted]  main
    Entrypoint main = main.js
    [10] ./index.js 24 bytes {179} [built]"
`;

exports[`StatsTestCases should print correct stats for dll-reference-plugin-issue-7624 1`] = `
"Hash: a3bd64826916e5145a56
Time: Xms
Built at: 1970-04-20 12:42:42
    Asset      Size  Chunks             Chunk Names
bundle.js  1.32 KiB   {179}  [emitted]  main
Entrypoint main = bundle.js
[594] ./entry.js 29 bytes {179} [built]"
`;

exports[`StatsTestCases should print correct stats for dll-reference-plugin-issue-7624-error 1`] = `
"Hash: 787b8075689501239535
Time: Xms
Built at: 1970-04-20 12:42:42
1 asset
Entrypoint main = bundle.js
[594] ./entry.js 29 bytes {179} [built]

ERROR in Dll manifest ./blank-manifest.json
Unexpected end of JSON input while parsing near ''
"
`;

exports[`StatsTestCases should print correct stats for exclude-with-loader 1`] = `
"Hash: f40294e76f2735a51e33
Time: Xms
Built at: 1970-04-20 12:42:42
    Asset      Size  Chunks             Chunk Names
bundle.js  3.67 KiB   {179}  [emitted]  main
 + 1 hidden asset
Entrypoint main = bundle.js (5bcd36918d225eeda398ea3f372b7f16.json)
 [10] ./index.js 77 bytes {179} [built]
[500] ./a.txt 41 bytes {179} [built]
    + 5 hidden modules"
`;

exports[`StatsTestCases should print correct stats for external 1`] = `
"Hash: 1f2df0bef25fc0360690
Time: Xms
Built at: 1970-04-20 12:42:42
  Asset      Size  Chunks             Chunk Names
main.js  1.44 KiB   {179}  [emitted]  main
Entrypoint main = main.js
 [10] ./index.js 17 bytes {179} [built]
[697] external \\"test\\" 42 bytes {179} [built]"
`;

exports[`StatsTestCases should print correct stats for filter-warnings 1`] = `
"Hash: b4295568f223ace25bc3b4295568f223ace25bc3b4295568f223ace25bc3b4295568f223ace25bc3b4295568f223ace25bc3b4295568f223ace25bc3b4295568f223ace25bc3b4295568f223ace25bc3b4295568f223ace25bc3b4295568f223ace25bc3b4295568f223ace25bc3b4295568f223ace25bc3b4295568f223ace25bc3
Child undefined:
    Hash: b4295568f223ace25bc3
    Time: Xms
    Built at: 1970-04-20 12:42:42
        Asset      Size  Chunks             Chunk Names
    bundle.js  1.13 KiB   {179}  [emitted]  main
    Entrypoint main = bundle.js

    WARNING in Terser Plugin: Dropping side-effect-free statement [./index.js:6,0]

    WARNING in Terser Plugin: Dropping unused function someUnUsedFunction1 [./index.js:8,0]

    WARNING in Terser Plugin: Dropping unused function someUnUsedFunction2 [./index.js:9,0]

    WARNING in Terser Plugin: Dropping unused function someUnUsedFunction3 [./index.js:10,0]

    WARNING in Terser Plugin: Dropping unused function someUnUsedFunction4 [./index.js:11,0]

    WARNING in Terser Plugin: Dropping unused function someUnUsedFunction5 [./index.js:12,0]

    WARNING in Terser Plugin: Dropping unused function someRemoteUnUsedFunction1 [./a.js:3,0]

    WARNING in Terser Plugin: Dropping unused function someRemoteUnUsedFunction2 [./a.js:4,0]

    WARNING in Terser Plugin: Dropping unused function someRemoteUnUsedFunction3 [./a.js:5,0]

    WARNING in Terser Plugin: Dropping unused function someRemoteUnUsedFunction4 [./a.js:6,0]

    WARNING in Terser Plugin: Dropping unused function someRemoteUnUsedFunction5 [./a.js:7,0]

Child Terser:
    Hash: b4295568f223ace25bc3
    Time: Xms
    Built at: 1970-04-20 12:42:42
        Asset      Size  Chunks             Chunk Names
    bundle.js  1.13 KiB   {179}  [emitted]  main
    Entrypoint main = bundle.js
Child /Terser/:
    Hash: b4295568f223ace25bc3
    Time: Xms
    Built at: 1970-04-20 12:42:42
        Asset      Size  Chunks             Chunk Names
    bundle.js  1.13 KiB   {179}  [emitted]  main
    Entrypoint main = bundle.js
Child warnings => true:
    Hash: b4295568f223ace25bc3
    Time: Xms
    Built at: 1970-04-20 12:42:42
        Asset      Size  Chunks             Chunk Names
    bundle.js  1.13 KiB   {179}  [emitted]  main
    Entrypoint main = bundle.js
Child [Terser]:
    Hash: b4295568f223ace25bc3
    Time: Xms
    Built at: 1970-04-20 12:42:42
        Asset      Size  Chunks             Chunk Names
    bundle.js  1.13 KiB   {179}  [emitted]  main
    Entrypoint main = bundle.js
Child [/Terser/]:
    Hash: b4295568f223ace25bc3
    Time: Xms
    Built at: 1970-04-20 12:42:42
        Asset      Size  Chunks             Chunk Names
    bundle.js  1.13 KiB   {179}  [emitted]  main
    Entrypoint main = bundle.js
Child [warnings => true]:
    Hash: b4295568f223ace25bc3
    Time: Xms
    Built at: 1970-04-20 12:42:42
        Asset      Size  Chunks             Chunk Names
    bundle.js  1.13 KiB   {179}  [emitted]  main
    Entrypoint main = bundle.js
Child should not filter:
    Hash: b4295568f223ace25bc3
    Time: Xms
    Built at: 1970-04-20 12:42:42
        Asset      Size  Chunks             Chunk Names
    bundle.js  1.13 KiB   {179}  [emitted]  main
    Entrypoint main = bundle.js

    WARNING in Terser Plugin: Dropping side-effect-free statement [./index.js:6,0]

    WARNING in Terser Plugin: Dropping unused function someUnUsedFunction1 [./index.js:8,0]

    WARNING in Terser Plugin: Dropping unused function someUnUsedFunction2 [./index.js:9,0]

    WARNING in Terser Plugin: Dropping unused function someUnUsedFunction3 [./index.js:10,0]

    WARNING in Terser Plugin: Dropping unused function someUnUsedFunction4 [./index.js:11,0]

    WARNING in Terser Plugin: Dropping unused function someUnUsedFunction5 [./index.js:12,0]

    WARNING in Terser Plugin: Dropping unused function someRemoteUnUsedFunction1 [./a.js:3,0]

    WARNING in Terser Plugin: Dropping unused function someRemoteUnUsedFunction2 [./a.js:4,0]

    WARNING in Terser Plugin: Dropping unused function someRemoteUnUsedFunction3 [./a.js:5,0]

    WARNING in Terser Plugin: Dropping unused function someRemoteUnUsedFunction4 [./a.js:6,0]

    WARNING in Terser Plugin: Dropping unused function someRemoteUnUsedFunction5 [./a.js:7,0]

Child /should not filter/:
    Hash: b4295568f223ace25bc3
    Time: Xms
    Built at: 1970-04-20 12:42:42
        Asset      Size  Chunks             Chunk Names
    bundle.js  1.13 KiB   {179}  [emitted]  main
    Entrypoint main = bundle.js

    WARNING in Terser Plugin: Dropping side-effect-free statement [./index.js:6,0]

    WARNING in Terser Plugin: Dropping unused function someUnUsedFunction1 [./index.js:8,0]

    WARNING in Terser Plugin: Dropping unused function someUnUsedFunction2 [./index.js:9,0]

    WARNING in Terser Plugin: Dropping unused function someUnUsedFunction3 [./index.js:10,0]

    WARNING in Terser Plugin: Dropping unused function someUnUsedFunction4 [./index.js:11,0]

    WARNING in Terser Plugin: Dropping unused function someUnUsedFunction5 [./index.js:12,0]

    WARNING in Terser Plugin: Dropping unused function someRemoteUnUsedFunction1 [./a.js:3,0]

    WARNING in Terser Plugin: Dropping unused function someRemoteUnUsedFunction2 [./a.js:4,0]

    WARNING in Terser Plugin: Dropping unused function someRemoteUnUsedFunction3 [./a.js:5,0]

    WARNING in Terser Plugin: Dropping unused function someRemoteUnUsedFunction4 [./a.js:6,0]

    WARNING in Terser Plugin: Dropping unused function someRemoteUnUsedFunction5 [./a.js:7,0]

Child warnings => false:
    Hash: b4295568f223ace25bc3
    Time: Xms
    Built at: 1970-04-20 12:42:42
        Asset      Size  Chunks             Chunk Names
    bundle.js  1.13 KiB   {179}  [emitted]  main
    Entrypoint main = bundle.js

    WARNING in Terser Plugin: Dropping side-effect-free statement [./index.js:6,0]

    WARNING in Terser Plugin: Dropping unused function someUnUsedFunction1 [./index.js:8,0]

    WARNING in Terser Plugin: Dropping unused function someUnUsedFunction2 [./index.js:9,0]

    WARNING in Terser Plugin: Dropping unused function someUnUsedFunction3 [./index.js:10,0]

    WARNING in Terser Plugin: Dropping unused function someUnUsedFunction4 [./index.js:11,0]

    WARNING in Terser Plugin: Dropping unused function someUnUsedFunction5 [./index.js:12,0]

    WARNING in Terser Plugin: Dropping unused function someRemoteUnUsedFunction1 [./a.js:3,0]

    WARNING in Terser Plugin: Dropping unused function someRemoteUnUsedFunction2 [./a.js:4,0]

    WARNING in Terser Plugin: Dropping unused function someRemoteUnUsedFunction3 [./a.js:5,0]

    WARNING in Terser Plugin: Dropping unused function someRemoteUnUsedFunction4 [./a.js:6,0]

    WARNING in Terser Plugin: Dropping unused function someRemoteUnUsedFunction5 [./a.js:7,0]

Child [should not filter]:
    Hash: b4295568f223ace25bc3
    Time: Xms
    Built at: 1970-04-20 12:42:42
        Asset      Size  Chunks             Chunk Names
    bundle.js  1.13 KiB   {179}  [emitted]  main
    Entrypoint main = bundle.js

    WARNING in Terser Plugin: Dropping side-effect-free statement [./index.js:6,0]

    WARNING in Terser Plugin: Dropping unused function someUnUsedFunction1 [./index.js:8,0]

    WARNING in Terser Plugin: Dropping unused function someUnUsedFunction2 [./index.js:9,0]

    WARNING in Terser Plugin: Dropping unused function someUnUsedFunction3 [./index.js:10,0]

    WARNING in Terser Plugin: Dropping unused function someUnUsedFunction4 [./index.js:11,0]

    WARNING in Terser Plugin: Dropping unused function someUnUsedFunction5 [./index.js:12,0]

    WARNING in Terser Plugin: Dropping unused function someRemoteUnUsedFunction1 [./a.js:3,0]

    WARNING in Terser Plugin: Dropping unused function someRemoteUnUsedFunction2 [./a.js:4,0]

    WARNING in Terser Plugin: Dropping unused function someRemoteUnUsedFunction3 [./a.js:5,0]

    WARNING in Terser Plugin: Dropping unused function someRemoteUnUsedFunction4 [./a.js:6,0]

    WARNING in Terser Plugin: Dropping unused function someRemoteUnUsedFunction5 [./a.js:7,0]

Child [/should not filter/]:
    Hash: b4295568f223ace25bc3
    Time: Xms
    Built at: 1970-04-20 12:42:42
        Asset      Size  Chunks             Chunk Names
    bundle.js  1.13 KiB   {179}  [emitted]  main
    Entrypoint main = bundle.js

    WARNING in Terser Plugin: Dropping side-effect-free statement [./index.js:6,0]

    WARNING in Terser Plugin: Dropping unused function someUnUsedFunction1 [./index.js:8,0]

    WARNING in Terser Plugin: Dropping unused function someUnUsedFunction2 [./index.js:9,0]

    WARNING in Terser Plugin: Dropping unused function someUnUsedFunction3 [./index.js:10,0]

    WARNING in Terser Plugin: Dropping unused function someUnUsedFunction4 [./index.js:11,0]

    WARNING in Terser Plugin: Dropping unused function someUnUsedFunction5 [./index.js:12,0]

    WARNING in Terser Plugin: Dropping unused function someRemoteUnUsedFunction1 [./a.js:3,0]

    WARNING in Terser Plugin: Dropping unused function someRemoteUnUsedFunction2 [./a.js:4,0]

    WARNING in Terser Plugin: Dropping unused function someRemoteUnUsedFunction3 [./a.js:5,0]

    WARNING in Terser Plugin: Dropping unused function someRemoteUnUsedFunction4 [./a.js:6,0]

    WARNING in Terser Plugin: Dropping unused function someRemoteUnUsedFunction5 [./a.js:7,0]

Child [warnings => false]:
    Hash: b4295568f223ace25bc3
    Time: Xms
    Built at: 1970-04-20 12:42:42
        Asset      Size  Chunks             Chunk Names
    bundle.js  1.13 KiB   {179}  [emitted]  main
    Entrypoint main = bundle.js

    WARNING in Terser Plugin: Dropping side-effect-free statement [./index.js:6,0]

    WARNING in Terser Plugin: Dropping unused function someUnUsedFunction1 [./index.js:8,0]

    WARNING in Terser Plugin: Dropping unused function someUnUsedFunction2 [./index.js:9,0]

    WARNING in Terser Plugin: Dropping unused function someUnUsedFunction3 [./index.js:10,0]

    WARNING in Terser Plugin: Dropping unused function someUnUsedFunction4 [./index.js:11,0]

    WARNING in Terser Plugin: Dropping unused function someUnUsedFunction5 [./index.js:12,0]

    WARNING in Terser Plugin: Dropping unused function someRemoteUnUsedFunction1 [./a.js:3,0]

    WARNING in Terser Plugin: Dropping unused function someRemoteUnUsedFunction2 [./a.js:4,0]

    WARNING in Terser Plugin: Dropping unused function someRemoteUnUsedFunction3 [./a.js:5,0]

    WARNING in Terser Plugin: Dropping unused function someRemoteUnUsedFunction4 [./a.js:6,0]

    WARNING in Terser Plugin: Dropping unused function someRemoteUnUsedFunction5 [./a.js:7,0]
"
`;

exports[`StatsTestCases should print correct stats for graph-correctness-entries 1`] = `
"Entrypoint e1 = e1.js
Entrypoint e2 = e2.js
chunk {128} b.js (b) 49 bytes <{786}> >{459}< [rendered]
 [548] ./module-b.js 49 bytes {128} [built]
       import() ./module-b [662] ./module-a.js 1:0-47
chunk {257} e1.js (e1) 49 bytes (javascript) 5.47 KiB (runtime) >{786}< [entry] [rendered]
 [481] ./e1.js 49 bytes {257} [built]
       entry ./e1 e1
     + 7 hidden chunk modules
chunk {459} c.js (c) 49 bytes <{128}> <{621}> >{786}< [rendered]
 [65] ./module-c.js 49 bytes {459} [built]
      import() ./module-c [120] ./e2.js 1:0-47
      import() ./module-c [548] ./module-b.js 1:0-47
chunk {621} e2.js (e2) 49 bytes (javascript) 5.47 KiB (runtime) >{459}< [entry] [rendered]
 [120] ./e2.js 49 bytes {621} [built]
       entry ./e2 e2
     + 7 hidden chunk modules
chunk {786} a.js (a) 49 bytes <{257}> <{459}> >{128}< [rendered]
 [662] ./module-a.js 49 bytes {786} [built]
       import() ./module-a [65] ./module-c.js 1:0-47
       import() ./module-a [481] ./e1.js 1:0-47"
`;

exports[`StatsTestCases should print correct stats for graph-correctness-modules 1`] = `
"Entrypoint e1 = e1.js
Entrypoint e2 = e2.js
chunk {128} b.js (b) 179 bytes <{786}> >{459}< [rendered]
 [548] ./module-b.js 179 bytes {128} [built]
       import() ./module-b [662] ./module-a.js 1:0-47
chunk {257} e1.js (e1) 119 bytes (javascript) 5.74 KiB (runtime) >{786}< >{892}< [entry] [rendered]
 [456] ./module-x.js 49 bytes {257} {621} [built]
       harmony side effect evaluation ./module-x [120] ./e2.js 1:0-20
       harmony side effect evaluation ./module-x [481] ./e1.js 1:0-20
       import() ./module-x [548] ./module-b.js 2:0-20
 [481] ./e1.js 70 bytes {257} [built]
       entry ./e1 e1
     + 8 hidden chunk modules
chunk {459} c.js (c) 49 bytes <{128}> <{621}> >{786}< [rendered]
 [65] ./module-c.js 49 bytes {459} [built]
      import() ./module-c [120] ./e2.js 2:0-47
      import() ./module-c [548] ./module-b.js 1:0-47
chunk {621} e2.js (e2) 119 bytes (javascript) 5.74 KiB (runtime) >{459}< >{892}< [entry] [rendered]
 [120] ./e2.js 70 bytes {621} [built]
       entry ./e2 e2
 [456] ./module-x.js 49 bytes {257} {621} [built]
       harmony side effect evaluation ./module-x [120] ./e2.js 1:0-20
       harmony side effect evaluation ./module-x [481] ./e1.js 1:0-20
       import() ./module-x [548] ./module-b.js 2:0-20
     + 8 hidden chunk modules
chunk {786} a.js (a) 49 bytes <{257}> <{459}> >{128}< [rendered]
 [662] ./module-a.js 49 bytes {786} [built]
       import() ./module-a [65] ./module-c.js 1:0-47
       import() ./module-a [481] ./e1.js 2:0-47
chunk {892} y.js (y) 1 bytes <{257}> <{621}> [rendered]
 [737] ./module-y.js 1 bytes {892} [built]
       import() ./module-y [456] ./module-x.js 1:0-47"
`;

exports[`StatsTestCases should print correct stats for graph-roots 1`] = `
"chunk {cycle} cycle.js (cycle) 60 bytes [rendered]
 [./cycle/a.js] 14 bytes {cycle} [built]
 [./cycle/b.js] 14 bytes {cycle} [built]
 [./cycle/c.js] 18 bytes {cycle} [built]
 [./cycle/index.js] 14 bytes {cycle} [built]
chunk {cycle2} cycle2.js (cycle2) 78 bytes [rendered]
 [./cycle2/index.js] 14 bytes {cycle2} [built]
     + 3 hidden dependent modules
chunk {cycles} cycles.js (cycles) 156 bytes [rendered]
 [./cycles/1/index.js] 14 bytes {cycles} [built]
 [./cycles/2/index.js] 14 bytes {cycles} [built]
     + 6 hidden dependent modules
chunk {id-equals-name_js} id-equals-name_js.js (id-equals-name_js) 1 bytes [rendered]
 [./id-equals-name.js?1] 1 bytes {id-equals-name_js} [built]
chunk {id-equals-name_js-_70e2} id-equals-name_js-_70e2.js (id-equals-name_js-_70e2) 1 bytes [rendered]
 [./id-equals-name.js?2] 1 bytes {id-equals-name_js-_70e2} [built]
chunk {id-equals-name_js0} id-equals-name_js0.js 1 bytes [rendered]
 [./id-equals-name.js] 1 bytes {id-equals-name_js0} [built]
chunk {id-equals-name_js_3} id-equals-name_js_3.js 1 bytes [rendered]
 [./id-equals-name.js?3] 1 bytes {id-equals-name_js_3} [built]
chunk {main} main.js (main) 5.7 KiB (runtime) 639 bytes (javascript) [entry] [rendered]
 [./index.js] 639 bytes {main} [built]
     + 8 hidden root modules
chunk {tree} tree.js (tree) 43 bytes [rendered]
 [./tree/index.js] 14 bytes {tree} [built]
     + 3 hidden dependent modules
chunk {trees} trees.js (trees) 71 bytes [rendered]
 [./trees/1.js] 14 bytes {trees} [built]
 [./trees/2.js] 14 bytes {trees} [built]
 [./trees/3.js] 14 bytes {trees} [built]
     + 3 hidden dependent modules"
`;

exports[`StatsTestCases should print correct stats for immutable 1`] = `
"                    Asset       Size  Chunks                         Chunk Names
0.430ed4d8dc4c398f3e47.js  292 bytes       0  [emitted] [immutable]  
  9e9e93814cb2524148a0.js   8.44 KiB    main  [emitted] [immutable]  main"
`;

exports[`StatsTestCases should print correct stats for import-context-filter 1`] = `
"Hash: 10cc1554ce1aa0fa0104
Time: Xms
Built at: 1970-04-20 12:42:42
   Asset       Size  Chunks             Chunk Names
  398.js  475 bytes   {398}  [emitted]
  544.js  475 bytes   {544}  [emitted]
  718.js  475 bytes   {718}  [emitted]
entry.js   9.74 KiB   {497}  [emitted]  entry
Entrypoint entry = entry.js
[389] ./templates lazy ^\\\\.\\\\/.*$ include: \\\\.js$ exclude: \\\\.noimport\\\\.js$ namespace object 160 bytes {497} [optional] [built]
[398] ./templates/bar.js 38 bytes {398} [optional] [built]
[544] ./templates/baz.js 38 bytes {544} [optional] [built]
[594] ./entry.js 450 bytes {497} [built]
[718] ./templates/foo.js 38 bytes {718} [optional] [built]
    + 6 hidden modules"
`;

exports[`StatsTestCases should print correct stats for import-weak 1`] = `
"Hash: 5d9aa57cdb73a044151a
Time: Xms
Built at: 1970-04-20 12:42:42
   Asset       Size  Chunks             Chunk Names
  836.js  142 bytes   {836}  [emitted]
entry.js   10.1 KiB   {497}  [emitted]  entry
Entrypoint entry = entry.js
[594] ./entry.js 120 bytes {497} [built]
[836] ./modules/b.js 22 bytes {836} [built]
    + 8 hidden modules"
`;

exports[`StatsTestCases should print correct stats for import-with-invalid-options-comments 1`] = `
"Built at: 1970-04-20 12:42:42
 [10] ./index.js 50 bytes {179} [built]
 [52] ./chunk.js 401 bytes {284} [built] [3 warnings]
[285] ./chunk-a.js 27 bytes {285} [built]
[531] ./chunk-b.js 27 bytes {42} [built]
[712] ./chunk-d.js 27 bytes {584} [built]
[754] ./chunk-c.js 27 bytes {754} [built]
    + 7 hidden modules

WARNING in ./chunk.js 2:11-84
Compilation error while processing magic comment(-s): /* webpackPrefetch: true, webpackChunkName: notGoingToCompileChunkName */: notGoingToCompileChunkName is not defined
 @ ./index.js 1:0-49

WARNING in ./chunk.js 4:11-77
Compilation error while processing magic comment(-s): /* webpack Prefetch: 0, webpackChunkName: \\"notGoingToCompile-c\\" */: Unexpected identifier
 @ ./index.js 1:0-49

WARNING in ./chunk.js 5:11-38
Compilation error while processing magic comment(-s): /* webpackPrefetch: nope */: nope is not defined
 @ ./index.js 1:0-49
"
`;

exports[`StatsTestCases should print correct stats for issue-7577 1`] = `
"Hash: 99ffcd8f42141d9c28b76d345881901567a13eaeecf48c9ff644f453240d
Child
    Hash: 99ffcd8f42141d9c28b7
    Time: Xms
<<<<<<< HEAD
    Built at: 1970-04-20 12:42:42
                                     Asset       Size          Chunks             Chunk Names
        a-all-a_js-5ed868390c43e7086a86.js  144 bytes      {all-a_js}  [emitted]
            a-main-5b1dc11fec11f25eaf1b.js  115 bytes          {main}  [emitted]  main
    a-runtime~main-d1e9699b86adac706ec9.js   4.75 KiB  {runtime~main}  [emitted]  runtime~main
    Entrypoint main = a-runtime~main-d1e9699b86adac706ec9.js a-all-a_js-5ed868390c43e7086a86.js a-main-5b1dc11fec11f25eaf1b.js
    [./a.js] 18 bytes {all-a_js} [built]
        + 1 hidden module
=======
    Built at: Thu Jan 01 1970 00:00:00 GMT
                                     Asset       Size        Chunks                         Chunk Names
        a-all~main-0034bb84916bcade4cc7.js  154 bytes      all~main  [emitted] [immutable]  all~main
            a-main-14ee9c594789bd77b887.js  108 bytes          main  [emitted] [immutable]  main
    a-runtime~main-99691078705b39185f99.js   6.12 KiB  runtime~main  [emitted] [immutable]  runtime~main
    Entrypoint main = a-runtime~main-99691078705b39185f99.js a-all~main-0034bb84916bcade4cc7.js a-main-14ee9c594789bd77b887.js
    [0] ./a.js 18 bytes {all~main} [built]
>>>>>>> 9c6b3678
Child
    Hash: 6d345881901567a13eae
    Time: Xms
<<<<<<< HEAD
    Built at: 1970-04-20 12:42:42
                                                       Asset       Size                            Chunks             Chunk Names
                          b-all-b_js-89c3127ba563ffa436dc.js  497 bytes                        {all-b_js}  [emitted]
                              b-main-f043bf83e8ebac493a99.js  148 bytes                            {main}  [emitted]  main
                      b-runtime~main-4dcb3ddd3a8a25ba0a97.js    6.2 KiB                    {runtime~main}  [emitted]  runtime~main
    b-vendors-node_modules_vendor_js-a7aa3079a16cbae3f591.js  189 bytes  {vendors-node_modules_vendor_js}  [emitted]
    Entrypoint main = b-runtime~main-4dcb3ddd3a8a25ba0a97.js b-vendors-node_modules_vendor_js-a7aa3079a16cbae3f591.js b-all-b_js-89c3127ba563ffa436dc.js b-main-f043bf83e8ebac493a99.js
    [./b.js] 17 bytes {all-b_js} [built]
    [./node_modules/vendor.js] 23 bytes {vendors-node_modules_vendor_js} [built]
        + 4 hidden modules
=======
    Built at: Thu Jan 01 1970 00:00:00 GMT
                                     Asset       Size        Chunks                         Chunk Names
        b-all~main-3f0b62a9e243706ccaf8.js  468 bytes      all~main  [emitted] [immutable]  all~main
            b-main-09f4ddfc4098d7f3f188.js  123 bytes          main  [emitted] [immutable]  main
    b-runtime~main-99691078705b39185f99.js   6.12 KiB  runtime~main  [emitted] [immutable]  runtime~main
    b-vendors~main-f7664221ad5d986cf06a.js  163 bytes  vendors~main  [emitted] [immutable]  vendors~main
    Entrypoint main = b-runtime~main-99691078705b39185f99.js b-vendors~main-f7664221ad5d986cf06a.js b-all~main-3f0b62a9e243706ccaf8.js b-main-09f4ddfc4098d7f3f188.js
    [0] ./node_modules/vendor.js 23 bytes {vendors~main} [built]
    [1] ./b.js 17 bytes {all~main} [built]
>>>>>>> 9c6b3678
Child
    Hash: ecf48c9ff644f453240d
    Time: Xms
<<<<<<< HEAD
    Built at: 1970-04-20 12:42:42
                                                       Asset       Size                            Chunks             Chunk Names
                          c-all-b_js-89c3127ba563ffa436dc.js  497 bytes                        {all-b_js}  [emitted]
                          c-all-c_js-936472833753792cc303.js  364 bytes                        {all-c_js}  [emitted]
                              c-main-74481bfa6b28e9e83c8f.js  164 bytes                            {main}  [emitted]  main
                      c-runtime~main-07662f2ca56a15eb8680.js   11.2 KiB                    {runtime~main}  [emitted]  runtime~main
    c-vendors-node_modules_vendor_js-a7aa3079a16cbae3f591.js  189 bytes  {vendors-node_modules_vendor_js}  [emitted]
    Entrypoint main = c-runtime~main-07662f2ca56a15eb8680.js c-all-c_js-936472833753792cc303.js c-main-74481bfa6b28e9e83c8f.js (prefetch: c-vendors-node_modules_vendor_js-a7aa3079a16cbae3f591.js c-all-b_js-89c3127ba563ffa436dc.js)
    [./b.js] 17 bytes {all-b_js} [built]
    [./c.js] 61 bytes {all-c_js} [built]
    [./node_modules/vendor.js] 23 bytes {vendors-node_modules_vendor_js} [built]
        + 7 hidden modules"
=======
    Built at: Thu Jan 01 1970 00:00:00 GMT
                                     Asset       Size        Chunks                         Chunk Names
               c-0-5b8bdddff2dcbbac44bf.js  450 bytes             0  [emitted] [immutable]  
               c-1-5eacbd7fee2224716029.js  153 bytes             1  [emitted] [immutable]  
        c-all~main-3de9f206741c28715d19.js  305 bytes      all~main  [emitted] [immutable]  all~main
            c-main-75156155081cda3092db.js  114 bytes          main  [emitted] [immutable]  main
    c-runtime~main-e6fdf542ac2732af2e78.js   9.81 KiB  runtime~main  [emitted] [immutable]  runtime~main
    Entrypoint main = c-runtime~main-e6fdf542ac2732af2e78.js c-all~main-3de9f206741c28715d19.js c-main-75156155081cda3092db.js (prefetch: c-1-5eacbd7fee2224716029.js c-0-5b8bdddff2dcbbac44bf.js)
    [0] ./b.js 17 bytes {0} [built]
    [1] ./c.js 61 bytes {all~main} [built]
    [2] ./node_modules/vendor.js 23 bytes {1} [built]"
>>>>>>> 9c6b3678
`;

exports[`StatsTestCases should print correct stats for limit-chunk-count-plugin 1`] = `
"Hash: 0cd615ba794e7373f9327fea313cfddfc6a590071b9ab9efa25b00fe72cf077454106b6309c4721d
Child 1 chunks:
    Hash: 0cd615ba794e7373f932
    Time: Xms
    Built at: 1970-04-20 12:42:42
        Asset     Size  Chunks             Chunk Names
    bundle.js  4.4 KiB   {179}  [emitted]  main
    Entrypoint main = bundle.js
    chunk {179} bundle.js (main) 219 bytes (javascript) 1.32 KiB (runtime) <{179}> >{179}< [entry] [rendered]
      [10] ./index.js 101 bytes {179} [built]
     [390] ./e.js 22 bytes {179} [built]
     [460] ./c.js 30 bytes {179} [built]
     [767] ./d.js 22 bytes {179} [built]
     [847] ./a.js 22 bytes {179} [built]
     [996] ./b.js 22 bytes {179} [built]
         + 3 hidden chunk modules
Child 2 chunks:
    Hash: 7fea313cfddfc6a59007
    Time: Xms
    Built at: 1970-04-20 12:42:42
            Asset       Size  Chunks             Chunk Names
    459.bundle.js  648 bytes   {459}  [emitted]  c
        bundle.js   9.96 KiB   {179}  [emitted]  main
    Entrypoint main = bundle.js
    chunk {179} bundle.js (main) 101 bytes (javascript) 5.45 KiB (runtime) >{459}< [entry] [rendered]
     [10] ./index.js 101 bytes {179} [built]
         + 7 hidden chunk modules
    chunk {459} 459.bundle.js (c) 118 bytes <{179}> <{459}> >{459}< [rendered]
     [390] ./e.js 22 bytes {459} [built]
     [460] ./c.js 30 bytes {459} [built]
     [767] ./d.js 22 bytes {459} [built]
     [847] ./a.js 22 bytes {459} [built]
     [996] ./b.js 22 bytes {459} [built]
Child 3 chunks:
    Hash: 1b9ab9efa25b00fe72cf
    Time: Xms
    Built at: 1970-04-20 12:42:42
            Asset       Size  Chunks             Chunk Names
    459.bundle.js  512 bytes   {459}  [emitted]  c
    524.bundle.js  210 bytes   {524}  [emitted]
        bundle.js   9.96 KiB   {179}  [emitted]  main
    Entrypoint main = bundle.js
    chunk {179} bundle.js (main) 101 bytes (javascript) 5.45 KiB (runtime) >{459}< [entry] [rendered]
     [10] ./index.js 101 bytes {179} [built]
         + 7 hidden chunk modules
    chunk {459} 459.bundle.js (c) 74 bytes <{179}> >{524}< [rendered]
     [460] ./c.js 30 bytes {459} [built]
     [847] ./a.js 22 bytes {459} [built]
     [996] ./b.js 22 bytes {459} [built]
    chunk {524} 524.bundle.js 44 bytes <{459}> [rendered]
     [390] ./e.js 22 bytes {524} [built]
     [767] ./d.js 22 bytes {524} [built]
Child 4 chunks:
    Hash: 077454106b6309c4721d
    Time: Xms
    Built at: 1970-04-20 12:42:42
            Asset       Size  Chunks             Chunk Names
    394.bundle.js  210 bytes   {394}  [emitted]
    459.bundle.js  376 bytes   {459}  [emitted]  c
    524.bundle.js  210 bytes   {524}  [emitted]
        bundle.js   9.96 KiB   {179}  [emitted]  main
    Entrypoint main = bundle.js
    chunk {179} bundle.js (main) 101 bytes (javascript) 5.45 KiB (runtime) >{394}< >{459}< [entry] [rendered]
     [10] ./index.js 101 bytes {179} [built]
         + 7 hidden chunk modules
    chunk {394} 394.bundle.js 44 bytes <{179}> [rendered]
     [847] ./a.js 22 bytes {394} [built]
     [996] ./b.js 22 bytes {394} [built]
    chunk {459} 459.bundle.js (c) 30 bytes <{179}> >{524}< [rendered]
     [460] ./c.js 30 bytes {459} [built]
    chunk {524} 524.bundle.js 44 bytes <{459}> [rendered]
     [390] ./e.js 22 bytes {524} [built]
     [767] ./d.js 22 bytes {524} [built]"
`;

exports[`StatsTestCases should print correct stats for logging 1`] = `
"<i> <CLR=32,BOLD>[LogTestPlugin] Info</CLR>
Hash: <CLR=BOLD>a71c0d1f7e9b0ebd9ff4</CLR>
Time: <CLR=BOLD>X</CLR>ms
Built at: 1970-04-20 <CLR=BOLD>12:42:42</CLR>
  <CLR=BOLD>Asset</CLR>      <CLR=BOLD>Size</CLR>  <CLR=BOLD>Chunks</CLR>             <CLR=BOLD>Chunk Names</CLR>
<CLR=32,BOLD>main.js</CLR>  1.29 KiB   {<CLR=33,BOLD>179</CLR>}  <CLR=32,BOLD>[emitted]</CLR>  main
Entrypoint <CLR=BOLD>main</CLR> = <CLR=32,BOLD>main.js</CLR>
[390] <CLR=BOLD>./index.js</CLR> 1 bytes {<CLR=33,BOLD>179</CLR>} <CLR=32,BOLD>[built]</CLR>

<CLR=BOLD>LOG from LogTestPlugin</CLR>
<-> <CLR=36,BOLD>Group</CLR>
  <i> <CLR=32,BOLD>Info</CLR>
      <CLR=BOLD>Log</CLR>
  <+> <CLR=36,BOLD>Collaped group</CLR>
      <CLR=BOLD>Log</CLR>
    <CLR=BOLD>End</CLR>
+ 6 hidden lines

<CLR=31,BOLD>DEBUG</CLR> <CLR=BOLD>LOG from ./node_modules/custom-loader/index.js ./node_modules/custom-loader/index.js!./index.js</CLR>
<e> <CLR=31,BOLD>An error</CLR>
|     at Object.<anonymous>.module.exports (Xdir/logging/node_modules/custom-loader/index.js:5:9)
<w> <CLR=33,BOLD>A warning</CLR>
|     at Object.<anonymous>.module.exports (Xdir/logging/node_modules/custom-loader/index.js:6:9)
<-> <CLR=36,BOLD>Unimportant</CLR>
  <i> <CLR=32,BOLD>Info message</CLR>
      <CLR=BOLD>Just log</CLR>
      Just debug
  <t> <CLR=35,BOLD>Measure: Xms</CLR>
  <-> <CLR=36,BOLD>Nested</CLR>
        <CLR=BOLD>Log inside collapsed group</CLR>
      Trace
  |     at Object.<anonymous>.module.exports (Xdir/logging/node_modules/custom-loader/index.js:15:9)
  <t> <CLR=35,BOLD>Measure: Xms</CLR>
      -------
      <CLR=BOLD>After clear</CLR>

<CLR=31,BOLD>DEBUG</CLR> <CLR=BOLD>LOG from ./node_modules/custom-loader/index.js Named Logger ./node_modules/custom-loader/index.js!./index.js</CLR>
    Message with named logger
"
`;

exports[`StatsTestCases should print correct stats for max-modules 1`] = `
"Hash: 15d3e4377b7e3bed7844
Time: Xms
Built at: 1970-04-20 12:42:42
  Asset      Size  Chunks             Chunk Names
main.js  5.03 KiB   {179}  [emitted]  main
Entrypoint main = main.js
 [10] ./index.js 181 bytes {179} [built]
 [92] ./c.js?1 33 bytes {179} [built]
[132] ./a.js?2 33 bytes {179} [built]
[170] ./a.js?5 33 bytes {179} [built]
[232] ./c.js?5 33 bytes {179} [built]
[244] ./c.js?2 33 bytes {179} [built]
[538] ./a.js?4 33 bytes {179} [built]
[548] ./c.js?8 33 bytes {179} [built]
[563] ./c.js?3 33 bytes {179} [built]
[566] ./a.js?9 33 bytes {179} [built]
[584] ./c.js?4 33 bytes {179} [built]
[633] ./a.js?6 33 bytes {179} [built]
[646] ./a.js?1 33 bytes {179} [built]
[697] ./c.js?9 33 bytes {179} [built]
[716] ./a.js?8 33 bytes {179} [built]
[720] ./a.js?10 33 bytes {179} [built]
[745] ./a.js?7 33 bytes {179} [built]
[757] ./c.js?7 33 bytes {179} [built]
[931] ./c.js?6 33 bytes {179} [built]
[969] ./a.js?3 33 bytes {179} [built]
    + 11 hidden modules"
`;

exports[`StatsTestCases should print correct stats for max-modules-default 1`] = `
"Hash: 15d3e4377b7e3bed7844
Time: Xms
Built at: 1970-04-20 12:42:42
  Asset      Size  Chunks             Chunk Names
main.js  5.03 KiB   {179}  [emitted]  main
Entrypoint main = main.js
 [10] ./index.js 181 bytes {179} [built]
 [92] ./c.js?1 33 bytes {179} [built]
[132] ./a.js?2 33 bytes {179} [built]
[170] ./a.js?5 33 bytes {179} [built]
[244] ./c.js?2 33 bytes {179} [built]
[538] ./a.js?4 33 bytes {179} [built]
[563] ./c.js?3 33 bytes {179} [built]
[566] ./a.js?9 33 bytes {179} [built]
[584] ./c.js?4 33 bytes {179} [built]
[633] ./a.js?6 33 bytes {179} [built]
[646] ./a.js?1 33 bytes {179} [built]
[716] ./a.js?8 33 bytes {179} [built]
[720] ./a.js?10 33 bytes {179} [built]
[745] ./a.js?7 33 bytes {179} [built]
[969] ./a.js?3 33 bytes {179} [built]
    + 16 hidden modules"
`;

exports[`StatsTestCases should print correct stats for module-assets 1`] = `
"Hash: eb81000a88f787c4213c
Time: Xms
Built at: 1970-04-20 12:42:42
  Asset       Size          Chunks             Chunk Names
  1.png     21 KiB         ({786})  [emitted]  (a)
  2.png     21 KiB  ({128}, {786})  [emitted]  (a, b)
   a.js  961 bytes           {786}  [emitted]  a
   b.js  598 bytes           {128}  [emitted]  b
main.js   9.22 KiB           {179}  [emitted]  main
Entrypoint main = main.js
Chunk Group a = a.js (1.png 2.png)
Chunk Group b = b.js (2.png)
chunk {128} b.js (b) 69 bytes [rendered]
 [397] ./node_modules/b/index.js 18 bytes {128} [built]
 [912] ./node_modules/a/2.png 51 bytes {128} {786} [built] [1 asset]
chunk {179} main.js (main) 82 bytes (javascript) 5.02 KiB (runtime) [entry] [rendered]
 [10] ./index.js 82 bytes {179} [built]
     + 7 hidden chunk modules
chunk {786} a.js (a) 138 bytes [rendered]
  [48] ./node_modules/a/index.js 36 bytes {786} [built]
 [461] ./node_modules/a/1.png 51 bytes {786} [built] [1 asset]
 [912] ./node_modules/a/2.png 51 bytes {128} {786} [built] [1 asset]
 [10] ./index.js 82 bytes {179} [built]
 [48] ./node_modules/a/index.js 36 bytes {786} [built]
[397] ./node_modules/b/index.js 18 bytes {128} [built]
[461] ./node_modules/a/1.png 51 bytes {786} [built] [1 asset]
[912] ./node_modules/a/2.png 51 bytes {128} {786} [built] [1 asset]
    + 7 hidden modules"
`;

exports[`StatsTestCases should print correct stats for module-deduplication 1`] = `
" Asset       Size        Chunks             Chunk Names
114.js  672 bytes         {114}  [emitted]
172.js  672 bytes         {172}  [emitted]
326.js  725 bytes  {326}, {593}  [emitted]
593.js  672 bytes         {593}  [emitted]
716.js  725 bytes  {172}, {716}  [emitted]
923.js  725 bytes  {114}, {923}  [emitted]
 e1.js   10.4 KiB         {257}  [emitted]  e1
 e2.js   10.4 KiB         {621}  [emitted]  e2
 e3.js   10.4 KiB         {144}  [emitted]  e3
Entrypoint e1 = e1.js
Entrypoint e2 = e2.js
Entrypoint e3 = e3.js
chunk {114} 114.js 28 bytes [rendered]
 [114] ./async1.js 28 bytes {114} {923} [built]
chunk {144} e3.js (e3) 152 bytes (javascript) 5 KiB (runtime) [entry] [rendered]
 [307] ./h.js 9 bytes {144} {326} [built]
 [509] ./e3.js 116 bytes {144} [built]
 [785] ./g.js 9 bytes {144} [built]
 [847] ./a.js 9 bytes {144} {257} {621} [built]
 [996] ./b.js 9 bytes {144} {257} {621} [built]
     + 7 hidden chunk modules
chunk {172} 172.js 28 bytes [rendered]
 [172] ./async2.js 28 bytes {172} {716} [built]
chunk {257} e1.js (e1) 152 bytes (javascript) 5 KiB (runtime) [entry] [rendered]
 [460] ./c.js 9 bytes {257} [built]
 [481] ./e1.js 116 bytes {257} [built]
 [767] ./d.js 9 bytes {257} {923} [built]
 [847] ./a.js 9 bytes {144} {257} {621} [built]
 [996] ./b.js 9 bytes {144} {257} {621} [built]
     + 7 hidden chunk modules
chunk {326} 326.js 37 bytes [rendered]
 [307] ./h.js 9 bytes {144} {326} [built]
 [326] ./async3.js 28 bytes {326} {593} [built]
chunk {593} 593.js 28 bytes [rendered]
 [326] ./async3.js 28 bytes {326} {593} [built]
chunk {621} e2.js (e2) 152 bytes (javascript) 5 KiB (runtime) [entry] [rendered]
 [120] ./e2.js 116 bytes {621} [built]
 [390] ./e.js 9 bytes {621} [built]
 [568] ./f.js 9 bytes {621} {716} [built]
 [847] ./a.js 9 bytes {144} {257} {621} [built]
 [996] ./b.js 9 bytes {144} {257} {621} [built]
     + 7 hidden chunk modules
chunk {716} 716.js 37 bytes [rendered]
 [172] ./async2.js 28 bytes {172} {716} [built]
 [568] ./f.js 9 bytes {621} {716} [built]
chunk {923} 923.js 37 bytes [rendered]
 [114] ./async1.js 28 bytes {114} {923} [built]
 [767] ./d.js 9 bytes {257} {923} [built]"
`;

exports[`StatsTestCases should print correct stats for module-deduplication-named 1`] = `
"    Asset       Size  Chunks             Chunk Names
async1.js  815 bytes   {515}  [emitted]  async1
async2.js  815 bytes   {989}  [emitted]  async2
async3.js  815 bytes   {611}  [emitted]  async3
    e1.js   10.3 KiB   {257}  [emitted]  e1
    e2.js   10.3 KiB   {621}  [emitted]  e2
    e3.js   10.3 KiB   {144}  [emitted]  e3
Entrypoint e1 = e1.js
Entrypoint e2 = e2.js
Entrypoint e3 = e3.js
chunk {144} e3.js (e3) 144 bytes (javascript) 5.04 KiB (runtime) [entry] [rendered]
 [307] ./h.js 9 bytes {144} {611} [built]
 [509] ./e3.js 108 bytes {144} [built]
 [785] ./g.js 9 bytes {144} [built]
 [847] ./a.js 9 bytes {144} {257} {621} [built]
 [996] ./b.js 9 bytes {144} {257} {621} [built]
     + 7 hidden chunk modules
chunk {257} e1.js (e1) 144 bytes (javascript) 5.04 KiB (runtime) [entry] [rendered]
 [460] ./c.js 9 bytes {257} [built]
 [481] ./e1.js 108 bytes {257} [built]
 [767] ./d.js 9 bytes {257} {515} [built]
 [847] ./a.js 9 bytes {144} {257} {621} [built]
 [996] ./b.js 9 bytes {144} {257} {621} [built]
     + 7 hidden chunk modules
chunk {515} async1.js (async1) 89 bytes [rendered]
 [114] ./async1.js 80 bytes {515} [built]
 [767] ./d.js 9 bytes {257} {515} [built]
chunk {611} async3.js (async3) 89 bytes [rendered]
 [307] ./h.js 9 bytes {144} {611} [built]
 [326] ./async3.js 80 bytes {611} [built]
chunk {621} e2.js (e2) 144 bytes (javascript) 5.04 KiB (runtime) [entry] [rendered]
 [120] ./e2.js 108 bytes {621} [built]
 [390] ./e.js 9 bytes {621} [built]
 [568] ./f.js 9 bytes {621} {989} [built]
 [847] ./a.js 9 bytes {144} {257} {621} [built]
 [996] ./b.js 9 bytes {144} {257} {621} [built]
     + 7 hidden chunk modules
chunk {989} async2.js (async2) 89 bytes [rendered]
 [172] ./async2.js 80 bytes {989} [built]
 [568] ./f.js 9 bytes {621} {989} [built]"
`;

exports[`StatsTestCases should print correct stats for module-not-found-error 1`] = `
"ERROR in ./index.js 1:0-17
Module not found: Error: Can't resolve 'buffer' in 'Xdir/module-not-found-error'

BREAKING CHANGE: webpack < 5 used to include polyfills for node.js core modules by default.
This is no longer the case. Verify if you need these module and configure a polyfill for it.

If you want to include a polyfill, you need to install 'buffer'.
If you don't want to include a polyfill, you can use an empty module like this:
	resolve.alias: { \\"buffer\\": false }

ERROR in ./index.js 2:0-13
Module not found: Error: Can't resolve 'os' in 'Xdir/module-not-found-error'

BREAKING CHANGE: webpack < 5 used to include polyfills for node.js core modules by default.
This is no longer the case. Verify if you need these module and configure a polyfill for it.

If you want to include a polyfill, you need to:
	- add an alias 'resolve.alias: { \\"os\\": \\"os-browserify/browser\\" }'
	- install 'os-browserify'
If you don't want to include a polyfill, you can use an empty module like this:
	resolve.alias: { \\"os\\": false }
"
`;

exports[`StatsTestCases should print correct stats for module-reasons 1`] = `
"Hash: 7c9265c9403a708454f8
Time: Xms
Built at: 1970-04-20 12:42:42
  Asset      Size  Chunks             Chunk Names
main.js  2.89 KiB   {179}  [emitted]  main
Entrypoint main = main.js
[237] ./index.js + 2 modules 102 bytes {179} [built]
      entry ./index main
[460] ./c.js 8 bytes {179} [built]
      cjs require ./c [237] ./index.js + 2 modules ./a.js 1:0-14
      cjs require ./c [237] ./index.js + 2 modules ./b.js 1:0-14
    + 2 hidden modules"
`;

exports[`StatsTestCases should print correct stats for module-trace-disabled-in-error 1`] = `
"Time: Xms
Built at: 1970-04-20 12:42:42
1 asset
Entrypoint main = main.js
 [10] ./index.js 19 bytes {179} [built]
[195] ./not-existing.js 26 bytes {179} [built]
[587] ./inner.js 53 bytes {179} [built]
[636] ./parse-error.js 27 bytes {179} [built] [failed] [1 error]

ERROR in ./not-existing.js 1:0-25
Module not found: Error: Can't resolve 'does-not-exist' in 'Xdir/module-trace-disabled-in-error'

ERROR in ./parse-error.js 3:4
Module parse failed: Unexpected token (3:4)
You may need an appropriate loader to handle this file type, currently no loaders are configured to process this file. See https://webpack.js.org/concepts#loaders
| Here
| could
> be :)
| your
| code
"
`;

exports[`StatsTestCases should print correct stats for module-trace-enabled-in-error 1`] = `
"Time: Xms
Built at: 1970-04-20 12:42:42
1 asset
Entrypoint main = main.js
 [10] ./index.js 19 bytes {179} [built]
[195] ./not-existing.js 26 bytes {179} [built]
[587] ./inner.js 53 bytes {179} [built]
[636] ./parse-error.js 27 bytes {179} [built] [failed] [1 error]

ERROR in ./not-existing.js 1:0-25
Module not found: Error: Can't resolve 'does-not-exist' in 'Xdir/module-trace-enabled-in-error'
 @ ./inner.js 1:0-25
 @ ./index.js 1:0-18

ERROR in ./parse-error.js 3:4
Module parse failed: Unexpected token (3:4)
You may need an appropriate loader to handle this file type, currently no loaders are configured to process this file. See https://webpack.js.org/concepts#loaders
| Here
| could
> be :)
| your
| code
 @ ./inner.js 2:0-24
 @ ./index.js 1:0-18
"
`;

exports[`StatsTestCases should print correct stats for named-chunk-groups 1`] = `
"Child
    Chunk Group main = main.js
    Chunk Group async-a = 52.js async-a.js
    Chunk Group async-b = 52.js async-b.js
    Chunk Group async-c = vendors.js async-c.js
    chunk {52} 52.js 133 bytes [rendered] split chunk (cache group: default)
        > ./a [10] ./index.js 1:0-47
        > ./b [10] ./index.js 2:0-47
     [52] ./shared.js 133 bytes {52} [built]
    chunk {179} main.js (main) 146 bytes (javascript) 5.08 KiB (runtime) [entry] [rendered]
        > ./ main
     [10] ./index.js 146 bytes {179} [built]
         + 7 hidden root modules
    chunk {216} vendors.js (vendors) 40 bytes [rendered] split chunk (cache group: vendors) (name: vendors)
        > ./c [10] ./index.js 3:0-47
     [282] ./node_modules/x.js 20 bytes {216} [built]
     [954] ./node_modules/y.js 20 bytes {216} [built]
    chunk {334} async-b.js (async-b) 175 bytes [rendered]
        > ./b [10] ./index.js 2:0-47
     [996] ./b.js 175 bytes {334} [built]
    chunk {383} async-c.js (async-c) 45 bytes [rendered]
        > ./c [10] ./index.js 3:0-47
     [460] ./c.js 45 bytes {383} [built]
    chunk {794} async-a.js (async-a) 175 bytes [rendered]
        > ./a [10] ./index.js 1:0-47
     [847] ./a.js 175 bytes {794} [built]
Child
    Entrypoint main = main.js
    Chunk Group async-a = 52.js async-a.js
    Chunk Group async-b = 52.js async-b.js
    Chunk Group async-c = vendors.js async-c.js
    chunk {52} 52.js 133 bytes [rendered] split chunk (cache group: default)
        > ./a [10] ./index.js 1:0-47
        > ./b [10] ./index.js 2:0-47
     [52] ./shared.js 133 bytes {52} [built]
    chunk {179} main.js (main) 146 bytes (javascript) 5.08 KiB (runtime) [entry] [rendered]
        > ./ main
     [10] ./index.js 146 bytes {179} [built]
         + 7 hidden root modules
    chunk {216} vendors.js (vendors) 40 bytes [rendered] split chunk (cache group: vendors) (name: vendors)
        > ./c [10] ./index.js 3:0-47
     [282] ./node_modules/x.js 20 bytes {216} [built]
     [954] ./node_modules/y.js 20 bytes {216} [built]
    chunk {334} async-b.js (async-b) 175 bytes [rendered]
        > ./b [10] ./index.js 2:0-47
     [996] ./b.js 175 bytes {334} [built]
    chunk {383} async-c.js (async-c) 45 bytes [rendered]
        > ./c [10] ./index.js 3:0-47
     [460] ./c.js 45 bytes {383} [built]
    chunk {794} async-a.js (async-a) 175 bytes [rendered]
        > ./a [10] ./index.js 1:0-47
     [847] ./a.js 175 bytes {794} [built]"
`;

exports[`StatsTestCases should print correct stats for named-chunks-plugin 1`] = `
"Hash: 32f0020d1f22c5fedd37
Time: Xms
Built at: 1970-04-20 12:42:42
    Asset       Size    Chunks             Chunk Names
 entry.js   5.07 KiB   {entry}  [emitted]  entry
vendor.js  241 bytes  {vendor}  [emitted]  vendor
Entrypoint entry = vendor.js entry.js
[./entry.js] 72 bytes {entry} [built]
[./modules/a.js] 22 bytes {vendor} [built]
[./modules/b.js] 22 bytes {vendor} [built]
[./modules/c.js] 22 bytes {entry} [built]
    + 1 hidden module"
`;

exports[`StatsTestCases should print correct stats for named-chunks-plugin-async 1`] = `
"Hash: 1e3c9d105069ebd0cdda
Time: Xms
Built at: 1970-04-20 12:42:42
          Asset       Size          Chunks             Chunk Names
       entry.js   9.83 KiB         {entry}  [emitted]  entry
modules_a_js.js  307 bytes  {modules_a_js}  [emitted]
modules_b_js.js  153 bytes  {modules_b_js}  [emitted]
Entrypoint entry = entry.js
[594] ./entry.js 47 bytes {entry} [built]
[836] ./modules/b.js 22 bytes {modules_b_js} [built]
[839] ./modules/a.js 37 bytes {modules_a_js} [built]
    + 7 hidden modules"
`;

exports[`StatsTestCases should print correct stats for no-emit-on-errors-plugin-with-child-error 1`] = `
"Hash: 3fd1568bfd8de4208eaa
Time: Xms
Built at: 1970-04-20 12:42:42
2 assets
Entrypoint main = bundle.js
[10] ./index.js 1 bytes {179} [built]

WARNING in configuration
The 'mode' option has not been set, webpack will fallback to 'production' for this value. Set 'mode' option to 'development' or 'production' to enable defaults for each environment.
You can also set it to 'none' to disable any default behavior. Learn more: https://webpack.js.org/configuration/mode/

Child child:
    Time: Xms
    Built at: 1970-04-20 12:42:42
    1 asset
    Entrypoint child = child.js
    [10] ./index.js 1 bytes {396} [built]

    ERROR in forced error
"
`;

exports[`StatsTestCases should print correct stats for optimize-chunks 1`] = `
"Hash: cef7057a461d6da6620c
Time: Xms
Built at: 1970-04-20 12:42:42
            Asset       Size        Chunks             Chunk Names
            ab.js  153 bytes          {90}  [emitted]  ab
           abd.js  197 bytes   {90}, {374}  [emitted]  abd
      ac in ab.js  114 bytes         {753}  [emitted]  ac in ab
         chunk.js  158 bytes  {284}, {753}  [emitted]  chunk
          cir1.js  316 bytes         {592}  [emitted]  cir1
cir2 from cir1.js  360 bytes  {288}, {289}  [emitted]  cir2 from cir1
          cir2.js  316 bytes         {289}  [emitted]  cir2
          main.js   8.72 KiB         {179}  [emitted]  main
Entrypoint main = main.js
chunk {90} ab.js (ab) 2 bytes <{179}> >{753}< [rendered]
    > [10] ./index.js 1:0-6:8
 [836] ./modules/b.js 1 bytes {90} {374} [built]
 [839] ./modules/a.js 1 bytes {90} {374} [built]
chunk {179} main.js (main) 524 bytes (javascript) 4.23 KiB (runtime) >{90}< >{289}< >{374}< >{592}< [entry] [rendered]
    > ./index main
  [10] ./index.js 523 bytes {179} [built]
 [544] ./modules/f.js 1 bytes {179} [built]
     + 4 hidden chunk modules
chunk {284} chunk.js (chunk) 2 bytes <{374}> <{753}> [rendered]
    > [10] ./index.js 3:2-4:13
    > [10] ./index.js 9:1-10:12
 [115] ./modules/c.js 1 bytes {284} {753} [built]
 [928] ./modules/d.js 1 bytes {284} {374} [built]
chunk {288} cir2 from cir1.js (cir2 from cir1) 82 bytes <{592}> [rendered]
    > [655] ./circular1.js 1:0-79
 [193] ./circular2.js 81 bytes {288} {289} [built]
 [798] ./modules/e.js 1 bytes {288} [built]
chunk {289} cir2.js (cir2) 81 bytes <{179}> >{592}< [rendered]
    > [10] ./index.js 14:0-54
 [193] ./circular2.js 81 bytes {288} {289} [built]
chunk {374} abd.js (abd) 3 bytes <{179}> >{284}< [rendered]
    > [10] ./index.js 8:0-11:9
 [836] ./modules/b.js 1 bytes {90} {374} [built]
 [839] ./modules/a.js 1 bytes {90} {374} [built]
 [928] ./modules/d.js 1 bytes {284} {374} [built]
chunk {592} cir1.js (cir1) 81 bytes <{179}> <{289}> >{288}< [rendered]
    > [10] ./index.js 13:0-54
    > [193] ./circular2.js 1:0-79
 [655] ./circular1.js 81 bytes {592} [built]
chunk {753} ac in ab.js (ac in ab) 1 bytes <{90}> >{284}< [rendered]
    > [10] ./index.js 2:1-5:15
 [115] ./modules/c.js 1 bytes {284} {753} [built]"
`;

exports[`StatsTestCases should print correct stats for parse-error 1`] = `
"1 asset
Entrypoint main = main.js
[535] ./index.js + 1 modules 35 bytes {179} [built]
[996] ./b.js 55 bytes {179} [built] [failed] [1 error]
    + 4 hidden modules

ERROR in ./b.js 6:7
Module parse failed: Unexpected token (6:7)
You may need an appropriate loader to handle this file type, currently no loaders are configured to process this file. See https://webpack.js.org/concepts#loaders
| includes
| a
> parser )
| error
| in
 @ ./a.js 2:0-13
 @ ./index.js 2:0-13
"
`;

exports[`StatsTestCases should print correct stats for performance-different-mode-and-target 1`] = `
"Hash: 081774871d8f72c39fd3d6e105b98a6fbf0fa26f03be161d9221876db2c4a7130e5ee9eb479985d64a7842913b52cd4b4933a7130e5ee9eb479985d603be161d9221876db2c4
Child
    Hash: 081774871d8f72c39fd3
    Time: Xms
    Built at: 1970-04-20 12:42:42
                 Asset     Size  Chunks                    Chunk Names
    warning.pro-web.js  294 KiB   {179}  [emitted]  [big]  main
    Entrypoint main [big] = warning.pro-web.js
    [10] ./index.js 293 KiB {179} [built]

    WARNING in asset size limit: The following asset(s) exceed the recommended size limit (244 KiB).
    This can impact web performance.
    Assets: 
      warning.pro-web.js (294 KiB)

    WARNING in entrypoint size limit: The following entrypoint(s) combined asset size exceeds the recommended limit (244 KiB). This can impact web performance.
    Entrypoints:
      main (294 KiB)
          warning.pro-web.js

    WARNING in webpack performance recommendations: 
    You can limit the size of your bundles by using import() or require.ensure to lazy load some parts of your application.
    For more info visit https://webpack.js.org/guides/code-splitting/

Child
    Hash: d6e105b98a6fbf0fa26f
    Time: Xms
    Built at: 1970-04-20 12:42:42
                       Asset     Size  Chunks                    Chunk Names
    warning.pro-webworker.js  294 KiB   {179}  [emitted]  [big]  main
    Entrypoint main [big] = warning.pro-webworker.js
    [10] ./index.js 293 KiB {179} [built]

    WARNING in asset size limit: The following asset(s) exceed the recommended size limit (244 KiB).
    This can impact web performance.
    Assets: 
      warning.pro-webworker.js (294 KiB)

    WARNING in entrypoint size limit: The following entrypoint(s) combined asset size exceeds the recommended limit (244 KiB). This can impact web performance.
    Entrypoints:
      main (294 KiB)
          warning.pro-webworker.js

    WARNING in webpack performance recommendations: 
    You can limit the size of your bundles by using import() or require.ensure to lazy load some parts of your application.
    For more info visit https://webpack.js.org/guides/code-splitting/

Child
    Hash: 03be161d9221876db2c4
    Time: Xms
    Built at: 1970-04-20 12:42:42
                     Asset     Size  Chunks             Chunk Names
    no-warning.pro-node.js  294 KiB   {179}  [emitted]  main
    Entrypoint main = no-warning.pro-node.js
    [10] ./index.js 293 KiB {179} [built]
Child
    Hash: a7130e5ee9eb479985d6
    Time: Xms
    Built at: 1970-04-20 12:42:42
                    Asset      Size  Chunks             Chunk Names
    no-warning.dev-web.js  1.72 MiB  {main}  [emitted]  main
    Entrypoint main = no-warning.dev-web.js
    [./index.js] 293 KiB {main} [built]
Child
    Hash: 4a7842913b52cd4b4933
    Time: Xms
    Built at: 1970-04-20 12:42:42
                     Asset      Size  Chunks             Chunk Names
    no-warning.dev-node.js  1.72 MiB  {main}  [emitted]  main
    Entrypoint main = no-warning.dev-node.js
    [./index.js] 293 KiB {main} [built]
Child
    Hash: a7130e5ee9eb479985d6
    Time: Xms
    Built at: 1970-04-20 12:42:42
                                   Asset      Size  Chunks                    Chunk Names
    no-warning.dev-web-with-limit-set.js  1.72 MiB  {main}  [emitted]  [big]  main
    Entrypoint main [big] = no-warning.dev-web-with-limit-set.js
    [./index.js] 293 KiB {main} [built]
Child
    Hash: 03be161d9221876db2c4
    Time: Xms
    Built at: 1970-04-20 12:42:42
                                 Asset     Size  Chunks                    Chunk Names
    warning.pro-node-with-hints-set.js  294 KiB   {179}  [emitted]  [big]  main
    Entrypoint main [big] = warning.pro-node-with-hints-set.js
    [10] ./index.js 293 KiB {179} [built]

    WARNING in asset size limit: The following asset(s) exceed the recommended size limit (244 KiB).
    This can impact web performance.
    Assets: 
      warning.pro-node-with-hints-set.js (294 KiB)

    WARNING in entrypoint size limit: The following entrypoint(s) combined asset size exceeds the recommended limit (244 KiB). This can impact web performance.
    Entrypoints:
      main (294 KiB)
          warning.pro-node-with-hints-set.js

    WARNING in webpack performance recommendations: 
    You can limit the size of your bundles by using import() or require.ensure to lazy load some parts of your application.
    For more info visit https://webpack.js.org/guides/code-splitting/
"
`;

exports[`StatsTestCases should print correct stats for performance-disabled 1`] = `
"Time: <CLR=BOLD>X</CLR>ms
Built at: 1970-04-20 <CLR=BOLD>12:42:42</CLR>
  <CLR=BOLD>Asset</CLR>       <CLR=BOLD>Size</CLR>  <CLR=BOLD>Chunks</CLR>             <CLR=BOLD>Chunk Names</CLR>
 <CLR=32,BOLD>460.js</CLR>  306 bytes   {<CLR=33,BOLD>460</CLR>}  <CLR=32,BOLD>[emitted]</CLR>
 <CLR=32,BOLD>524.js</CLR>  210 bytes   {<CLR=33,BOLD>524</CLR>}  <CLR=32,BOLD>[emitted]</CLR>
 <CLR=32,BOLD>996.js</CLR>  142 bytes   {<CLR=33,BOLD>996</CLR>}  <CLR=32,BOLD>[emitted]</CLR>
<CLR=32,BOLD>main.js</CLR>    301 KiB   {<CLR=33,BOLD>179</CLR>}  <CLR=32,BOLD>[emitted]</CLR>  main
Entrypoint <CLR=BOLD>main</CLR> = <CLR=32,BOLD>main.js</CLR>
 [10] <CLR=BOLD>./index.js</CLR> 52 bytes {<CLR=33,BOLD>179</CLR>} <CLR=32,BOLD>[built]</CLR>
[390] <CLR=BOLD>./e.js</CLR> 22 bytes {<CLR=33,BOLD>524</CLR>} <CLR=32,BOLD>[built]</CLR>
[460] <CLR=BOLD>./c.js</CLR> 54 bytes {<CLR=33,BOLD>460</CLR>} <CLR=32,BOLD>[built]</CLR>
[767] <CLR=BOLD>./d.js</CLR> 22 bytes {<CLR=33,BOLD>524</CLR>} <CLR=32,BOLD>[built]</CLR>
[847] <CLR=BOLD>./a.js</CLR> 293 KiB {<CLR=33,BOLD>179</CLR>} <CLR=32,BOLD>[built]</CLR>
[996] <CLR=BOLD>./b.js</CLR> 22 bytes {<CLR=33,BOLD>996</CLR>} <CLR=32,BOLD>[built]</CLR>
    + 4 hidden modules"
`;

exports[`StatsTestCases should print correct stats for performance-error 1`] = `
"Time: <CLR=BOLD>X</CLR>ms
Built at: 1970-04-20 <CLR=BOLD>12:42:42</CLR>
  <CLR=BOLD>Asset</CLR>       <CLR=BOLD>Size</CLR>  <CLR=BOLD>Chunks</CLR>                    <CLR=BOLD>Chunk Names</CLR>
 <CLR=32,BOLD>460.js</CLR>  306 bytes   {<CLR=33,BOLD>460</CLR>}  <CLR=32,BOLD>[emitted]</CLR>
 <CLR=32,BOLD>524.js</CLR>  210 bytes   {<CLR=33,BOLD>524</CLR>}  <CLR=32,BOLD>[emitted]</CLR>
 <CLR=32,BOLD>996.js</CLR>  142 bytes   {<CLR=33,BOLD>996</CLR>}  <CLR=32,BOLD>[emitted]</CLR>
<CLR=33,BOLD>main.js</CLR>    <CLR=33,BOLD>301 KiB</CLR>   {<CLR=33,BOLD>179</CLR>}  <CLR=32,BOLD>[emitted]</CLR>  <CLR=33,BOLD>[big]</CLR>  main
Entrypoint <CLR=BOLD>main</CLR> <CLR=33,BOLD>[big]</CLR> = <CLR=32,BOLD>main.js</CLR>
 [10] <CLR=BOLD>./index.js</CLR> 52 bytes {<CLR=33,BOLD>179</CLR>} <CLR=32,BOLD>[built]</CLR>
[390] <CLR=BOLD>./e.js</CLR> 22 bytes {<CLR=33,BOLD>524</CLR>} <CLR=32,BOLD>[built]</CLR>
[460] <CLR=BOLD>./c.js</CLR> 54 bytes {<CLR=33,BOLD>460</CLR>} <CLR=32,BOLD>[built]</CLR>
[767] <CLR=BOLD>./d.js</CLR> 22 bytes {<CLR=33,BOLD>524</CLR>} <CLR=32,BOLD>[built]</CLR>
[847] <CLR=BOLD>./a.js</CLR> 293 KiB {<CLR=33,BOLD>179</CLR>} <CLR=32,BOLD>[built]</CLR>
[996] <CLR=BOLD>./b.js</CLR> 22 bytes {<CLR=33,BOLD>996</CLR>} <CLR=32,BOLD>[built]</CLR>
    + 4 hidden modules

<CLR=31,BOLD>ERROR</CLR> in <CLR=BOLD>asset size limit: The following asset(s) exceed the recommended size limit (244 KiB).
This can impact web performance.
Assets: 
  main.js (301 KiB)</CLR>

<CLR=31,BOLD>ERROR</CLR> in <CLR=BOLD>entrypoint size limit: The following entrypoint(s) combined asset size exceeds the recommended limit (244 KiB). This can impact web performance.
Entrypoints:
  main (301 KiB)
      main.js
</CLR>
"
`;

exports[`StatsTestCases should print correct stats for performance-no-async-chunks-shown 1`] = `
"Time: <CLR=BOLD>X</CLR>ms
Built at: 1970-04-20 <CLR=BOLD>12:42:42</CLR>
  <CLR=BOLD>Asset</CLR>      <CLR=BOLD>Size</CLR>  <CLR=BOLD>Chunks</CLR>                    <CLR=BOLD>Chunk Names</CLR>
<CLR=33,BOLD>main.js</CLR>   <CLR=33,BOLD>294 KiB</CLR>   {<CLR=33,BOLD>179</CLR>}  <CLR=32,BOLD>[emitted]</CLR>  <CLR=33,BOLD>[big]</CLR>  main
 <CLR=32,BOLD>sec.js</CLR>  1.62 KiB   {<CLR=33,BOLD>295</CLR>}  <CLR=32,BOLD>[emitted]</CLR>         sec
Entrypoint <CLR=BOLD>main</CLR> <CLR=33,BOLD>[big]</CLR> = <CLR=32,BOLD>main.js</CLR>
Entrypoint <CLR=BOLD>sec</CLR> = <CLR=32,BOLD>sec.js</CLR>
 [10] <CLR=BOLD>./index.js</CLR> 32 bytes {<CLR=33,BOLD>179</CLR>} <CLR=32,BOLD>[built]</CLR>
 [46] <CLR=BOLD>./index2.js</CLR> 48 bytes {<CLR=33,BOLD>295</CLR>} <CLR=32,BOLD>[built]</CLR>
[460] <CLR=BOLD>./c.js</CLR> 22 bytes {<CLR=33,BOLD>295</CLR>} <CLR=32,BOLD>[built]</CLR>
[767] <CLR=BOLD>./d.js</CLR> 22 bytes {<CLR=33,BOLD>295</CLR>} <CLR=32,BOLD>[built]</CLR>
[847] <CLR=BOLD>./a.js</CLR> 293 KiB {<CLR=33,BOLD>179</CLR>} <CLR=32,BOLD>[built]</CLR>
[996] <CLR=BOLD>./b.js</CLR> 22 bytes {<CLR=33,BOLD>179</CLR>} {<CLR=33,BOLD>295</CLR>} <CLR=32,BOLD>[built]</CLR>

<CLR=33,BOLD>WARNING</CLR> in <CLR=BOLD>asset size limit: The following asset(s) exceed the recommended size limit (244 KiB).
This can impact web performance.
Assets: 
  main.js (294 KiB)</CLR>

<CLR=33,BOLD>WARNING</CLR> in <CLR=BOLD>entrypoint size limit: The following entrypoint(s) combined asset size exceeds the recommended limit (244 KiB). This can impact web performance.
Entrypoints:
  main (294 KiB)
      main.js
</CLR>

<CLR=33,BOLD>WARNING</CLR> in <CLR=BOLD>webpack performance recommendations: 
You can limit the size of your bundles by using import() or require.ensure to lazy load some parts of your application.
For more info visit https://webpack.js.org/guides/code-splitting/</CLR>
"
`;

exports[`StatsTestCases should print correct stats for performance-no-hints 1`] = `
"Time: <CLR=BOLD>X</CLR>ms
Built at: 1970-04-20 <CLR=BOLD>12:42:42</CLR>
  <CLR=BOLD>Asset</CLR>       <CLR=BOLD>Size</CLR>  <CLR=BOLD>Chunks</CLR>                    <CLR=BOLD>Chunk Names</CLR>
 <CLR=32,BOLD>460.js</CLR>  306 bytes   {<CLR=33,BOLD>460</CLR>}  <CLR=32,BOLD>[emitted]</CLR>
 <CLR=32,BOLD>524.js</CLR>  210 bytes   {<CLR=33,BOLD>524</CLR>}  <CLR=32,BOLD>[emitted]</CLR>
 <CLR=32,BOLD>996.js</CLR>  142 bytes   {<CLR=33,BOLD>996</CLR>}  <CLR=32,BOLD>[emitted]</CLR>
<CLR=33,BOLD>main.js</CLR>    <CLR=33,BOLD>301 KiB</CLR>   {<CLR=33,BOLD>179</CLR>}  <CLR=32,BOLD>[emitted]</CLR>  <CLR=33,BOLD>[big]</CLR>  main
Entrypoint <CLR=BOLD>main</CLR> <CLR=33,BOLD>[big]</CLR> = <CLR=32,BOLD>main.js</CLR>
 [10] <CLR=BOLD>./index.js</CLR> 52 bytes {<CLR=33,BOLD>179</CLR>} <CLR=32,BOLD>[built]</CLR>
[390] <CLR=BOLD>./e.js</CLR> 22 bytes {<CLR=33,BOLD>524</CLR>} <CLR=32,BOLD>[built]</CLR>
[460] <CLR=BOLD>./c.js</CLR> 54 bytes {<CLR=33,BOLD>460</CLR>} <CLR=32,BOLD>[built]</CLR>
[767] <CLR=BOLD>./d.js</CLR> 22 bytes {<CLR=33,BOLD>524</CLR>} <CLR=32,BOLD>[built]</CLR>
[847] <CLR=BOLD>./a.js</CLR> 293 KiB {<CLR=33,BOLD>179</CLR>} <CLR=32,BOLD>[built]</CLR>
[996] <CLR=BOLD>./b.js</CLR> 22 bytes {<CLR=33,BOLD>996</CLR>} <CLR=32,BOLD>[built]</CLR>
    + 4 hidden modules"
`;

exports[`StatsTestCases should print correct stats for performance-oversize-limit-error 1`] = `
"Time: <CLR=BOLD>X</CLR>ms
Built at: 1970-04-20 <CLR=BOLD>12:42:42</CLR>
  <CLR=BOLD>Asset</CLR>     <CLR=BOLD>Size</CLR>  <CLR=BOLD>Chunks</CLR>                    <CLR=BOLD>Chunk Names</CLR>
<CLR=33,BOLD>main.js</CLR>  <CLR=33,BOLD>294 KiB</CLR>   {<CLR=33,BOLD>179</CLR>}  <CLR=32,BOLD>[emitted]</CLR>  <CLR=33,BOLD>[big]</CLR>  main
 <CLR=33,BOLD>sec.js</CLR>  <CLR=33,BOLD>294 KiB</CLR>   {<CLR=33,BOLD>295</CLR>}  <CLR=32,BOLD>[emitted]</CLR>  <CLR=33,BOLD>[big]</CLR>  sec
Entrypoint <CLR=BOLD>main</CLR> <CLR=33,BOLD>[big]</CLR> = <CLR=32,BOLD>main.js</CLR>
Entrypoint <CLR=BOLD>sec</CLR> <CLR=33,BOLD>[big]</CLR> = <CLR=32,BOLD>sec.js</CLR>
 [10] <CLR=BOLD>./index.js</CLR> 16 bytes {<CLR=33,BOLD>179</CLR>} <CLR=32,BOLD>[built]</CLR>
 [46] <CLR=BOLD>./index2.js</CLR> 16 bytes {<CLR=33,BOLD>295</CLR>} <CLR=32,BOLD>[built]</CLR>
[847] <CLR=BOLD>./a.js</CLR> 293 KiB {<CLR=33,BOLD>179</CLR>} {<CLR=33,BOLD>295</CLR>} <CLR=32,BOLD>[built]</CLR>

<CLR=31,BOLD>ERROR</CLR> in <CLR=BOLD>asset size limit: The following asset(s) exceed the recommended size limit (244 KiB).
This can impact web performance.
Assets: 
  main.js (294 KiB)
  sec.js (294 KiB)</CLR>

<CLR=31,BOLD>ERROR</CLR> in <CLR=BOLD>entrypoint size limit: The following entrypoint(s) combined asset size exceeds the recommended limit (244 KiB). This can impact web performance.
Entrypoints:
  main (294 KiB)
      main.js
  sec (294 KiB)
      sec.js
</CLR>

<CLR=31,BOLD>ERROR</CLR> in <CLR=BOLD>webpack performance recommendations: 
You can limit the size of your bundles by using import() or require.ensure to lazy load some parts of your application.
For more info visit https://webpack.js.org/guides/code-splitting/</CLR>
"
`;

exports[`StatsTestCases should print correct stats for prefetch 1`] = `
"         Asset       Size  Chunks             Chunk Names
      inner.js  114 bytes   {746}  [emitted]  inner
     inner2.js  154 bytes   {641}  [emitted]  inner2
       main.js   12.2 KiB   {179}  [emitted]  main
     normal.js  113 bytes    {30}  [emitted]  normal
 prefetched.js  554 bytes   {505}  [emitted]  prefetched
prefetched2.js  114 bytes   {379}  [emitted]  prefetched2
prefetched3.js  114 bytes   {220}  [emitted]  prefetched3
Entrypoint main = main.js (prefetch: prefetched2.js prefetched.js prefetched3.js)
chunk {30} normal.js (normal) 1 bytes <{179}> [rendered]
chunk {179} main.js (main) 436 bytes (javascript) 6.53 KiB (runtime) >{30}< >{220}< >{379}< >{505}< (prefetch: {379} {505} {220}) [entry] [rendered]
chunk {220} prefetched3.js (prefetched3) 1 bytes <{179}> [rendered]
chunk {379} prefetched2.js (prefetched2) 1 bytes <{179}> [rendered]
chunk {505} prefetched.js (prefetched) 228 bytes <{179}> >{641}< >{746}< (prefetch: {641} {746}) [rendered]
chunk {641} inner2.js (inner2) 2 bytes <{505}> [rendered]
chunk {746} inner.js (inner) 1 bytes <{505}> [rendered]"
`;

exports[`StatsTestCases should print correct stats for prefetch-preload-mixed 1`] = `
"chunk {3} c2.js (c2) 1 bytes <{459}> [rendered]
chunk {74} a1.js (a1) 1 bytes <{786}> [rendered]
chunk {76} c1.js (c1) 1 bytes <{459}> [rendered]
chunk {128} b.js (b) 203 bytes <{179}> >{132}< >{751}< >{978}< (prefetch: {751} {132}) (preload: {978}) [rendered]
chunk {132} b3.js (b3) 1 bytes <{128}> [rendered]
chunk {178} a2.js (a2) 1 bytes <{786}> [rendered]
chunk {179} main.js (main) 195 bytes (javascript) 6.96 KiB (runtime) >{128}< >{459}< >{786}< (prefetch: {786} {128} {459}) [entry] [rendered]
chunk {459} c.js (c) 134 bytes <{179}> >{3}< >{76}< (preload: {76} {3}) [rendered]
chunk {751} b1.js (b1) 1 bytes <{128}> [rendered]
chunk {786} a.js (a) 136 bytes <{179}> >{74}< >{178}< (prefetch: {74} {178}) [rendered]
chunk {978} b2.js (b2) 1 bytes <{128}> [rendered]"
`;

exports[`StatsTestCases should print correct stats for preload 1`] = `
"        Asset       Size  Chunks             Chunk Names
     inner.js  114 bytes   {746}  [emitted]  inner
    inner2.js  154 bytes   {641}  [emitted]  inner2
      main.js   12.1 KiB   {179}  [emitted]  main
    normal.js  113 bytes    {30}  [emitted]  normal
 preloaded.js  539 bytes   {851}  [emitted]  preloaded
preloaded2.js  113 bytes   {363}  [emitted]  preloaded2
preloaded3.js  112 bytes   {355}  [emitted]  preloaded3
Entrypoint main = main.js (preload: preloaded2.js preloaded.js preloaded3.js)
chunk {30} normal.js (normal) 1 bytes [rendered]
chunk {179} main.js (main) 424 bytes (javascript) 6.47 KiB (runtime) (preload: {363} {851} {355}) [entry] [rendered]
chunk {355} preloaded3.js (preloaded3) 1 bytes [rendered]
chunk {363} preloaded2.js (preloaded2) 1 bytes [rendered]
chunk {641} inner2.js (inner2) 2 bytes [rendered]
chunk {746} inner.js (inner) 1 bytes [rendered]
chunk {851} preloaded.js (preloaded) 226 bytes (preload: {641} {746}) [rendered]"
`;

exports[`StatsTestCases should print correct stats for preset-detailed 1`] = `
"<-> [LogTestPlugin] Group
  <e> [LogTestPlugin] Error
  <w> [LogTestPlugin] Warning
  <i> [LogTestPlugin] Info
      [LogTestPlugin] Log
  <+> [LogTestPlugin] Collaped group
      [LogTestPlugin] Log
    [LogTestPlugin] End
Hash: c4b656e97db322ae02ce
Time: Xms
Built at: 1970-04-20 12:42:42
PublicPath: (none)
  Asset       Size  Chunks             Chunk Names
 460.js  306 bytes   {460}  [emitted]
 524.js  210 bytes   {524}  [emitted]
 996.js  142 bytes   {996}  [emitted]
main.js   7.91 KiB   {179}  [emitted]  main
Entrypoint main = main.js
chunk {179} main.js (main) 73 bytes (javascript) 4.12 KiB (runtime) >{460}< >{996}< [entry] [rendered]
    > ./index main
chunk {460} 460.js 54 bytes <{179}> >{524}< [rendered]
    > ./c [10] ./index.js 3:0-16
chunk {524} 524.js 44 bytes <{460}> [rendered]
    > [460] ./c.js 1:0-52
chunk {996} 996.js 22 bytes <{179}> [rendered]
    > ./b [10] ./index.js 2:0-16
 [10] ./index.js 51 bytes {179} [depth 0] [built]
      ModuleConcatenation bailout: Module is not an ECMAScript module
[390] ./e.js 22 bytes {524} [depth 2] [built]
      ModuleConcatenation bailout: Module is not an ECMAScript module
[460] ./c.js 54 bytes {460} [depth 1] [built]
      ModuleConcatenation bailout: Module is not an ECMAScript module
[767] ./d.js 22 bytes {524} [depth 2] [built]
      ModuleConcatenation bailout: Module is not an ECMAScript module
[847] ./a.js 22 bytes {179} [depth 1] [built]
      ModuleConcatenation bailout: Module is not an ECMAScript module
[996] ./b.js 22 bytes {996} [depth 1] [built]
      ModuleConcatenation bailout: Module is not an ECMAScript module
webpack/runtime/ensure chunk 326 bytes {179} [runtime]
      [no exports]
      [used exports unknown]
webpack/runtime/get javascript chunk filename 167 bytes {179} [runtime]
      [no exports]
      [used exports unknown]
webpack/runtime/jsonp chunk loading 3.62 KiB {179} [runtime]
      [no exports]
      [used exports unknown]
webpack/runtime/publicPath 27 bytes {179} [runtime]
      [no exports]
      [used exports unknown]

LOG from LogTestPlugin
<-> Group
  <e> Error
  <w> Warning
  <i> Info
      Log
  <+> Collaped group
      Log
    End
+ 6 hidden lines
"
`;

exports[`StatsTestCases should print correct stats for preset-errors-only 1`] = `""`;

exports[`StatsTestCases should print correct stats for preset-errors-only-error 1`] = `
"<e> [LogTestPlugin] Error
LOG from LogTestPlugin
<e> Error
+ 14 hidden lines

ERROR in ./index.js 1:0-25
Module not found: Error: Can't resolve 'does-not-exist' in 'Xdir/preset-errors-only-error'
"
`;

exports[`StatsTestCases should print correct stats for preset-errors-warnings 1`] = `
"<e> [LogTestPlugin] Error
<w> [LogTestPlugin] Warning
LOG from LogTestPlugin
<e> Error
<w> Warning
+ 13 hidden lines
"
`;

exports[`StatsTestCases should print correct stats for preset-minimal 1`] = `
"<e> [LogTestPlugin] Error
<w> [LogTestPlugin] Warning
   10 modules

LOG from LogTestPlugin
<e> Error
<w> Warning
+ 13 hidden lines
"
`;

exports[`StatsTestCases should print correct stats for preset-minimal-simple 1`] = `"   1 module"`;

exports[`StatsTestCases should print correct stats for preset-mixed-array 1`] = `
"Child minimal:
       1 module
Child verbose:
    Entrypoint main = main.js
    [10] ./index.js 8 bytes {179} [built]"
`;

exports[`StatsTestCases should print correct stats for preset-none 1`] = `
"<e> [LogTestPlugin] Error
<w> [LogTestPlugin] Warning
<i> [LogTestPlugin] Info
"
`;

exports[`StatsTestCases should print correct stats for preset-none-array 1`] = `""`;

exports[`StatsTestCases should print correct stats for preset-none-error 1`] = `""`;

exports[`StatsTestCases should print correct stats for preset-normal 1`] = `
"<e> [LogTestPlugin] Error
<w> [LogTestPlugin] Warning
<i> [LogTestPlugin] Info
Hash: c4b656e97db322ae02ce
Time: Xms
Built at: 1970-04-20 12:42:42
  Asset       Size  Chunks             Chunk Names
 460.js  306 bytes   {460}  [emitted]
 524.js  210 bytes   {524}  [emitted]
 996.js  142 bytes   {996}  [emitted]
main.js   7.91 KiB   {179}  [emitted]  main
Entrypoint main = main.js
 [10] ./index.js 51 bytes {179} [built]
[390] ./e.js 22 bytes {524} [built]
[460] ./c.js 54 bytes {460} [built]
[767] ./d.js 22 bytes {524} [built]
[847] ./a.js 22 bytes {179} [built]
[996] ./b.js 22 bytes {996} [built]
    + 4 hidden modules

LOG from LogTestPlugin
<e> Error
<w> Warning
<i> Info
+ 12 hidden lines
"
`;

exports[`StatsTestCases should print correct stats for preset-normal-performance 1`] = `
"Time: <CLR=BOLD>X</CLR>ms
Built at: 1970-04-20 <CLR=BOLD>12:42:42</CLR>
  <CLR=BOLD>Asset</CLR>       <CLR=BOLD>Size</CLR>  <CLR=BOLD>Chunks</CLR>                    <CLR=BOLD>Chunk Names</CLR>
 <CLR=32,BOLD>460.js</CLR>  306 bytes   {<CLR=33,BOLD>460</CLR>}  <CLR=32,BOLD>[emitted]</CLR>
 <CLR=32,BOLD>524.js</CLR>  210 bytes   {<CLR=33,BOLD>524</CLR>}  <CLR=32,BOLD>[emitted]</CLR>
 <CLR=32,BOLD>996.js</CLR>  142 bytes   {<CLR=33,BOLD>996</CLR>}  <CLR=32,BOLD>[emitted]</CLR>
<CLR=33,BOLD>main.js</CLR>    <CLR=33,BOLD>301 KiB</CLR>   {<CLR=33,BOLD>179</CLR>}  <CLR=32,BOLD>[emitted]</CLR>  <CLR=33,BOLD>[big]</CLR>  main
Entrypoint <CLR=BOLD>main</CLR> <CLR=33,BOLD>[big]</CLR> = <CLR=32,BOLD>main.js</CLR>
 [10] <CLR=BOLD>./index.js</CLR> 52 bytes {<CLR=33,BOLD>179</CLR>} <CLR=32,BOLD>[built]</CLR>
[390] <CLR=BOLD>./e.js</CLR> 22 bytes {<CLR=33,BOLD>524</CLR>} <CLR=32,BOLD>[built]</CLR>
[460] <CLR=BOLD>./c.js</CLR> 54 bytes {<CLR=33,BOLD>460</CLR>} <CLR=32,BOLD>[built]</CLR>
[767] <CLR=BOLD>./d.js</CLR> 22 bytes {<CLR=33,BOLD>524</CLR>} <CLR=32,BOLD>[built]</CLR>
[847] <CLR=BOLD>./a.js</CLR> 293 KiB {<CLR=33,BOLD>179</CLR>} <CLR=32,BOLD>[built]</CLR>
[996] <CLR=BOLD>./b.js</CLR> 22 bytes {<CLR=33,BOLD>996</CLR>} <CLR=32,BOLD>[built]</CLR>
    + 4 hidden modules

<CLR=33,BOLD>WARNING</CLR> in <CLR=BOLD>asset size limit: The following asset(s) exceed the recommended size limit (244 KiB).
This can impact web performance.
Assets: 
  main.js (301 KiB)</CLR>

<CLR=33,BOLD>WARNING</CLR> in <CLR=BOLD>entrypoint size limit: The following entrypoint(s) combined asset size exceeds the recommended limit (244 KiB). This can impact web performance.
Entrypoints:
  main (301 KiB)
      main.js
</CLR>
"
`;

exports[`StatsTestCases should print correct stats for preset-normal-performance-ensure-filter-sourcemaps 1`] = `
"Time: <CLR=BOLD>X</CLR>ms
<<<<<<< HEAD
Built at: 1970-04-20 <CLR=BOLD>12:42:42</CLR>
      <CLR=BOLD>Asset</CLR>       <CLR=BOLD>Size</CLR>   <CLR=BOLD>Chunks</CLR>                    <CLR=BOLD>Chunk Names</CLR>
     <CLR=32,BOLD>460.js</CLR>  338 bytes    {<CLR=33,BOLD>460</CLR>}  <CLR=32,BOLD>[emitted]</CLR>
 <CLR=32,BOLD>460.js.map</CLR>  212 bytes  ({<CLR=33,BOLD>460</CLR>})  <CLR=32,BOLD>[emitted]</CLR>
     <CLR=32,BOLD>524.js</CLR>  242 bytes    {<CLR=33,BOLD>524</CLR>}  <CLR=32,BOLD>[emitted]</CLR>
 <CLR=32,BOLD>524.js.map</CLR>  228 bytes  ({<CLR=33,BOLD>524</CLR>})  <CLR=32,BOLD>[emitted]</CLR>
     <CLR=32,BOLD>996.js</CLR>  174 bytes    {<CLR=33,BOLD>996</CLR>}  <CLR=32,BOLD>[emitted]</CLR>
 <CLR=32,BOLD>996.js.map</CLR>  163 bytes  ({<CLR=33,BOLD>996</CLR>})  <CLR=32,BOLD>[emitted]</CLR>
    <CLR=33,BOLD>main.js</CLR>    <CLR=33,BOLD>301 KiB</CLR>    {<CLR=33,BOLD>179</CLR>}  <CLR=32,BOLD>[emitted]</CLR>  <CLR=33,BOLD>[big]</CLR>  main
<CLR=32,BOLD>main.js.map</CLR>   1.72 MiB  ({<CLR=33,BOLD>179</CLR>})  <CLR=32,BOLD>[emitted]</CLR>         (main)
Entrypoint <CLR=BOLD>main</CLR> <CLR=33,BOLD>[big]</CLR> = <CLR=32,BOLD>main.js</CLR> (<CLR=32,BOLD>main.js.map</CLR>)
 [10] <CLR=BOLD>./index.js</CLR> 52 bytes {<CLR=33,BOLD>179</CLR>} <CLR=32,BOLD>[built]</CLR>
[390] <CLR=BOLD>./e.js</CLR> 22 bytes {<CLR=33,BOLD>524</CLR>} <CLR=32,BOLD>[built]</CLR>
[460] <CLR=BOLD>./c.js</CLR> 54 bytes {<CLR=33,BOLD>460</CLR>} <CLR=32,BOLD>[built]</CLR>
[767] <CLR=BOLD>./d.js</CLR> 22 bytes {<CLR=33,BOLD>524</CLR>} <CLR=32,BOLD>[built]</CLR>
[847] <CLR=BOLD>./a.js</CLR> 293 KiB {<CLR=33,BOLD>179</CLR>} <CLR=32,BOLD>[built]</CLR>
[996] <CLR=BOLD>./b.js</CLR> 22 bytes {<CLR=33,BOLD>996</CLR>} <CLR=32,BOLD>[built]</CLR>
    + 4 hidden modules

<CLR=33,BOLD>WARNING</CLR> in <CLR=BOLD>asset size limit: The following asset(s) exceed the recommended size limit (244 KiB).
=======
Built at: Thu Jan 01 1970 <CLR=BOLD>00:00:00</CLR> GMT
      <CLR=BOLD>Asset</CLR>       <CLR=BOLD>Size</CLR>  <CLR=BOLD>Chunks</CLR>  <CLR=39,BOLD><CLR=22>                 <CLR=39,BOLD><CLR=22>       <CLR=BOLD>Chunk Names</CLR>
       <CLR=32,BOLD>1.js</CLR>  262 bytes       <CLR=BOLD>1</CLR>  <CLR=32,BOLD>[emitted]</CLR>               
   <CLR=32,BOLD>1.js.map</CLR>  216 bytes       <CLR=BOLD>1</CLR>  <CLR=32,BOLD>[emitted] [dev]</CLR>         
       <CLR=32,BOLD>2.js</CLR>  182 bytes       <CLR=BOLD>2</CLR>  <CLR=32,BOLD>[emitted]</CLR>               
   <CLR=32,BOLD>2.js.map</CLR>  156 bytes       <CLR=BOLD>2</CLR>  <CLR=32,BOLD>[emitted] [dev]</CLR>         
       <CLR=32,BOLD>3.js</CLR>  319 bytes       <CLR=BOLD>3</CLR>  <CLR=32,BOLD>[emitted]</CLR>               
   <CLR=32,BOLD>3.js.map</CLR>  210 bytes       <CLR=BOLD>3</CLR>  <CLR=32,BOLD>[emitted] [dev]</CLR>         
    <CLR=33,BOLD>main.js</CLR>    <CLR=33,BOLD>301 KiB</CLR>       <CLR=BOLD>0</CLR>  <CLR=32,BOLD>[emitted]</CLR>        <CLR=33,BOLD>[big]</CLR>  main
<CLR=32,BOLD>main.js.map</CLR>   1.72 MiB       <CLR=BOLD>0</CLR>  <CLR=32,BOLD>[emitted] [dev]</CLR>         main
Entrypoint <CLR=BOLD>main</CLR> <CLR=33,BOLD>[big]</CLR> = <CLR=32,BOLD>main.js</CLR> <CLR=32,BOLD>main.js.map</CLR>
[0] <CLR=BOLD>./index.js</CLR> 52 bytes {<CLR=33,BOLD>0</CLR>}<CLR=32,BOLD> [built]</CLR>
[1] <CLR=BOLD>./a.js</CLR> 293 KiB {<CLR=33,BOLD>0</CLR>}<CLR=32,BOLD> [built]</CLR>
[2] <CLR=BOLD>./b.js</CLR> 22 bytes {<CLR=33,BOLD>2</CLR>}<CLR=32,BOLD> [built]</CLR>
[3] <CLR=BOLD>./c.js</CLR> 54 bytes {<CLR=33,BOLD>3</CLR>}<CLR=32,BOLD> [built]</CLR>
[4] <CLR=BOLD>./d.js</CLR> 22 bytes {<CLR=33,BOLD>1</CLR>}<CLR=32,BOLD> [built]</CLR>
[5] <CLR=BOLD>./e.js</CLR> 22 bytes {<CLR=33,BOLD>1</CLR>}<CLR=32,BOLD> [built]</CLR>

<CLR=33,BOLD>WARNING in asset size limit: The following asset(s) exceed the recommended size limit (244 KiB).
>>>>>>> 9c6b3678
This can impact web performance.
Assets: 
  main.js (301 KiB)</CLR>

<CLR=33,BOLD>WARNING</CLR> in <CLR=BOLD>entrypoint size limit: The following entrypoint(s) combined asset size exceeds the recommended limit (244 KiB). This can impact web performance.
Entrypoints:
  main (301 KiB)
      main.js
</CLR>
"
`;

exports[`StatsTestCases should print correct stats for preset-verbose 1`] = `
"<-> [LogTestPlugin] Group
  <e> [LogTestPlugin] Error
  <w> [LogTestPlugin] Warning
  <i> [LogTestPlugin] Info
      [LogTestPlugin] Log
  <-> [LogTestPlugin] Collaped group
        [LogTestPlugin] Log inside collapsed group
    <-> [LogTestPlugin] Inner group
          [LogTestPlugin] Inner inner message
      [LogTestPlugin] Log
    [LogTestPlugin] End
Hash: c4b656e97db322ae02ce
Time: Xms
Built at: 1970-04-20 12:42:42
PublicPath: (none)
  Asset       Size  Chunks             Chunk Names
 460.js  306 bytes   {460}  [emitted]
 524.js  210 bytes   {524}  [emitted]
 996.js  142 bytes   {996}  [emitted]
main.js   7.91 KiB   {179}  [emitted]  main
Entrypoint main = main.js
chunk {179} main.js (main) 73 bytes (javascript) 4.12 KiB (runtime) >{460}< >{996}< [entry] [rendered]
    > ./index main
  [10] ./index.js 51 bytes {179} [depth 0] [built]
       ModuleConcatenation bailout: Module is not an ECMAScript module
       entry ./index main
       Xms (resolving: Xms, restoring: Xms, integration: Xms, building: Xms, storing: Xms)
 [847] ./a.js 22 bytes {179} [depth 1] [built]
       ModuleConcatenation bailout: Module is not an ECMAScript module
       cjs require ./a [10] ./index.js 1:0-14
       [10] Xms -> Xms (resolving: Xms, restoring: Xms, integration: Xms, building: Xms, storing: Xms)
 webpack/runtime/ensure chunk 326 bytes {179} [runtime]
       [no exports]
       [used exports unknown]
 webpack/runtime/get javascript chunk filename 167 bytes {179} [runtime]
       [no exports]
       [used exports unknown]
 webpack/runtime/jsonp chunk loading 3.62 KiB {179} [runtime]
       [no exports]
       [used exports unknown]
 webpack/runtime/publicPath 27 bytes {179} [runtime]
       [no exports]
       [used exports unknown]
chunk {460} 460.js 54 bytes <{179}> >{524}< [rendered]
    > ./c [10] ./index.js 3:0-16
 [460] ./c.js 54 bytes {460} [depth 1] [built]
       ModuleConcatenation bailout: Module is not an ECMAScript module
       amd require ./c [10] ./index.js 3:0-16
       [10] Xms -> Xms (resolving: Xms, restoring: Xms, integration: Xms, building: Xms, storing: Xms)
chunk {524} 524.js 44 bytes <{460}> [rendered]
    > [460] ./c.js 1:0-52
 [390] ./e.js 22 bytes {524} [depth 2] [built]
       ModuleConcatenation bailout: Module is not an ECMAScript module
       require.ensure item ./e [460] ./c.js 1:0-52
       [10] Xms -> [460] Xms -> Xms (resolving: Xms, restoring: Xms, integration: Xms, building: Xms, storing: Xms)
 [767] ./d.js 22 bytes {524} [depth 2] [built]
       ModuleConcatenation bailout: Module is not an ECMAScript module
       require.ensure item ./d [460] ./c.js 1:0-52
       [10] Xms -> [460] Xms -> Xms (resolving: Xms, restoring: Xms, integration: Xms, building: Xms, storing: Xms)
chunk {996} 996.js 22 bytes <{179}> [rendered]
    > ./b [10] ./index.js 2:0-16
 [996] ./b.js 22 bytes {996} [depth 1] [built]
       ModuleConcatenation bailout: Module is not an ECMAScript module
       amd require ./b [10] ./index.js 2:0-16
       [10] Xms -> Xms (resolving: Xms, restoring: Xms, integration: Xms, building: Xms, storing: Xms)

LOG from LogTestPlugin
<-> Group
  <e> Error
  <w> Warning
  <i> Info
      Log
  <-> Collaped group
        Log inside collapsed group
    <-> Inner group
          Inner inner message
      Log
    End
+ 1 hidden lines

LOG from webpack.Compiler
<t> make hook: Xms
<t> finish compilation: Xms
<t> seal compilation: Xms
<t> afterCompile hook: Xms
<t> emitAssets: Xms
<t> emitRecords: Xms
<t> done hook: Xms
<t> beginIdle: Xms

LOG from webpack.buildChunkGraph
<t> visitModules: prepare: Xms
<t> visitModules: visiting: Xms
<t> visitModules: calculating available modules: Xms
<t> visitModules: merging available modules: Xms
<t> visitModules: visiting: Xms
<t> visitModules: calculating available modules: Xms
<t> visitModules: merging available modules: Xms
<t> visitModules: visiting: Xms
<t> connectChunkGroups: Xms
<t> cleanup: Xms

LOG from webpack.SplitChunksPlugin
<t> prepare: Xms
<t> modules: Xms
<t> queue: Xms
<t> maxSize: Xms
"
`;

exports[`StatsTestCases should print correct stats for resolve-plugin-context 1`] = `
"Hash: b6bcb96528e49fbf15c9
Time: Xms
Built at: 1970-04-20 12:42:42
    Asset      Size  Chunks             Chunk Names
bundle.js  1.72 KiB   {179}  [emitted]  main
Entrypoint main = bundle.js
 [10] ./index.js 48 bytes {179} [built]
[258] ./node_modules/def/index.js 16 bytes {179} [built]
[566] ./node_modules/def/node_modules/xyz/index.js 1 bytes {179} [built]
[641] ./node_modules/abc/index.js 16 bytes {179} [built]
[925] ./node_modules/xyz/index.js 1 bytes {179} [built]"
`;

exports[`StatsTestCases should print correct stats for reverse-sort-modules 1`] = `
"Hash: 15d3e4377b7e3bed7844
Time: Xms
Built at: 1970-04-20 12:42:42
  Asset      Size  Chunks             Chunk Names
main.js  5.03 KiB   {179}  [emitted]  main
Entrypoint main = main.js
[969] ./a.js?3 33 bytes {179} [built]
[931] ./c.js?6 33 bytes {179} [built]
[757] ./c.js?7 33 bytes {179} [built]
[745] ./a.js?7 33 bytes {179} [built]
[720] ./a.js?10 33 bytes {179} [built]
[716] ./a.js?8 33 bytes {179} [built]
[697] ./c.js?9 33 bytes {179} [built]
[646] ./a.js?1 33 bytes {179} [built]
[633] ./a.js?6 33 bytes {179} [built]
[584] ./c.js?4 33 bytes {179} [built]
[566] ./a.js?9 33 bytes {179} [built]
[563] ./c.js?3 33 bytes {179} [built]
[548] ./c.js?8 33 bytes {179} [built]
[538] ./a.js?4 33 bytes {179} [built]
[244] ./c.js?2 33 bytes {179} [built]
[232] ./c.js?5 33 bytes {179} [built]
[170] ./a.js?5 33 bytes {179} [built]
[132] ./a.js?2 33 bytes {179} [built]
 [92] ./c.js?1 33 bytes {179} [built]
 [10] ./index.js 181 bytes {179} [built]
    + 11 hidden modules"
`;

exports[`StatsTestCases should print correct stats for runtime-chunk 1`] = `
"Entrypoint e1 = runtime~e1.js e1.js
Entrypoint e2 = runtime~e2.js e2.js"
`;

exports[`StatsTestCases should print correct stats for runtime-chunk-integration 1`] = `
"Child base:
         Asset       Size  Chunks             Chunk Names
        505.js   1.19 KiB   {505}  [emitted]
      main1.js  723 bytes   {909}  [emitted]  main1
    runtime.js   9.59 KiB   {666}  [emitted]  runtime
    Entrypoint main1 = runtime.js main1.js
     [68] ./main1.js 66 bytes {909} [built]
    [460] ./c.js 20 bytes {505} [built]
    [767] ./d.js 20 bytes {505} [built]
    [996] ./b.js 20 bytes {505} [built]
        + 6 hidden modules
Child manifest is named entry:
          Asset       Size  Chunks             Chunk Names
         505.js   1.19 KiB   {505}  [emitted]
       main1.js  723 bytes   {909}  [emitted]  main1
    manifest.js   9.98 KiB   {700}  [emitted]  manifest
    Entrypoint main1 = manifest.js main1.js
    Entrypoint manifest = manifest.js
     [68] ./main1.js 66 bytes {909} [built]
    [460] ./c.js 20 bytes {505} [built]
    [568] ./f.js 20 bytes {700} [built]
    [767] ./d.js 20 bytes {505} [built]
    [996] ./b.js 20 bytes {505} [built]
        + 6 hidden modules"
`;

exports[`StatsTestCases should print correct stats for runtime-chunk-issue-7382 1`] = `
"Entrypoint e1 = runtime.js all.js e1.js
Entrypoint e2 = runtime.js all.js e2.js"
`;

exports[`StatsTestCases should print correct stats for runtime-chunk-single 1`] = `
"Entrypoint e1 = runtime.js e1.js
Entrypoint e2 = runtime.js e2.js"
`;

exports[`StatsTestCases should print correct stats for scope-hoisting-bailouts 1`] = `
"Hash: f517daabbf7f98de61bd
Time: Xms
Built at: 1970-04-20 12:42:42
Entrypoint index = index.js
Entrypoint entry = entry.js
 [10] ./index.js 150 bytes {826} [built]
      ModuleConcatenation bailout: Cannot concat with ./cjs.js (<- Module is not an ECMAScript module)
      ModuleConcatenation bailout: Cannot concat with ./entry.js (<- Module is an entry point)
      ModuleConcatenation bailout: Cannot concat with ./eval.js (<- Module uses eval())
      ModuleConcatenation bailout: Cannot concat with ./module-id.js (<- Module uses module.id)
      ModuleConcatenation bailout: Cannot concat with ./module-loaded.js (<- Module uses module.loaded)
      ModuleConcatenation bailout: Cannot concat with ./ref-from-cjs.js (<- Module is referenced from these modules with unsupported syntax: ./cjs.js (referenced with cjs require))
[146] ./module-loaded.js 30 bytes {826} [built]
      ModuleConcatenation bailout: Module uses module.loaded
[402] external \\"external\\" 42 bytes {826} [built]
      ModuleConcatenation bailout: Module is not an ECMAScript module
[489] ./cjs.js 59 bytes {826} [built]
      ModuleConcatenation bailout: Module is not an ECMAScript module
[594] ./entry.js 32 bytes {497} {826} [built]
[777] ./eval.js 35 bytes {826} [built]
      ModuleConcatenation bailout: Module uses eval()
[818] ./ref-from-cjs.js 45 bytes {826} [built]
[928] ./module-id.js 26 bytes {826} [built]
      ModuleConcatenation bailout: Module uses module.id
[962] ./concatenated.js + 2 modules 116 bytes {962} [built]
      ModuleConcatenation bailout: Cannot concat with external \\"external\\" (<- Module is not an ECMAScript module)
    + 10 hidden modules"
`;

exports[`StatsTestCases should print correct stats for scope-hoisting-multi 1`] = `
"Hash: 03c48660bc9725d6c9c45cd9c1fab0d621f232be
Child
    Hash: 03c48660bc9725d6c9c4
    Time: Xms
    Built at: 1970-04-20 12:42:42
    Entrypoint first = vendor.js first.js
    Entrypoint second = vendor.js second.js
      [1] ./lazy_second.js 55 bytes {199} [built]
     [96] ./module_first.js 31 bytes {949} [built]
    [132] ./common2.js 25 bytes {726} {949} [built]
    [175] ./lazy_shared.js 31 bytes {887} [built]
    [273] ./common_lazy.js 25 bytes {199} {708} [built]
    [330] ./first.js 207 bytes {949} [built]
    [543] ./common.js 37 bytes {726} {949} [built]
    [625] ./second.js 177 bytes {726} [built]
    [663] ./common_lazy_shared.js 25 bytes {199} {708} {887} [built]
    [857] ./lazy_first.js 55 bytes {708} [built]
    [965] ./vendor.js 25 bytes {736} [built]
        + 10 hidden modules
Child
    Hash: 5cd9c1fab0d621f232be
    Time: Xms
    Built at: 1970-04-20 12:42:42
    Entrypoint first = vendor.js first.js
    Entrypoint second = vendor.js second.js
      [1] ./lazy_second.js 55 bytes {199} [built]
          ModuleConcatenation bailout: Cannot concat with ./common_lazy.js (<- Module is referenced from different chunks by these modules: ./lazy_first.js, ./lazy_second.js)
          ModuleConcatenation bailout: Cannot concat with ./common_lazy_shared.js (<- Module is referenced from different chunks by these modules: ./lazy_first.js, ./lazy_second.js, ./lazy_shared.js)
     [83] ./common.js + 1 modules 62 bytes {726} {949} [built]
    [175] ./lazy_shared.js 31 bytes {887} [built]
          ModuleConcatenation bailout: Cannot concat with ./common_lazy_shared.js (<- Module is referenced from different chunks by these modules: ./lazy_first.js, ./lazy_second.js, ./lazy_shared.js)
    [273] ./common_lazy.js 25 bytes {199} {708} [built]
    [562] ./first.js + 1 modules 248 bytes {949} [built]
          ModuleConcatenation bailout: Cannot concat with ./common.js (<- Module is referenced from different chunks by these modules: ./first.js + 1 modules, ./second.js)
          ModuleConcatenation bailout: Cannot concat with ./vendor.js (<- Module is referenced from different chunks by these modules: ./first.js + 1 modules, ./second.js)
    [625] ./second.js 177 bytes {726} [built]
          ModuleConcatenation bailout: Cannot concat with ./common.js (<- Module is referenced from different chunks by these modules: ./first.js + 1 modules, ./second.js)
          ModuleConcatenation bailout: Cannot concat with ./vendor.js (<- Module is referenced from different chunks by these modules: ./first.js + 1 modules, ./second.js)
    [663] ./common_lazy_shared.js 25 bytes {199} {708} {887} [built]
    [857] ./lazy_first.js 55 bytes {708} [built]
          ModuleConcatenation bailout: Cannot concat with ./common_lazy.js (<- Module is referenced from different chunks by these modules: ./lazy_first.js, ./lazy_second.js)
          ModuleConcatenation bailout: Cannot concat with ./common_lazy_shared.js (<- Module is referenced from different chunks by these modules: ./lazy_first.js, ./lazy_second.js, ./lazy_shared.js)
    [965] ./vendor.js 25 bytes {736} [built]
        + 13 hidden modules"
`;

exports[`StatsTestCases should print correct stats for side-effects-issue-7428 1`] = `
"Hash: 7e6bc76ca767eb31560e
Time: Xms
Built at: 1970-04-20 12:42:42
  Asset       Size  Chunks             Chunk Names
   1.js  633 bytes     {1}  [emitted]
main.js   10.5 KiB     {0}  [emitted]  main
Entrypoint main = main.js
[0] ./main.js + 1 modules 231 bytes {0} [built]
    harmony side effect evaluation ./CompB ./components/src/CompAB/index.js 2:0-43
    harmony export imported specifier ./CompB ./components/src/CompAB/index.js 2:0-43
    harmony export imported specifier ./CompAB ./components/src/index.js 1:0-40 (skipped side-effect-free modules)
    entry ./main.js main
    | ./components/src/CompAB/CompB.js 77 bytes [built]
    |     [only some exports used: default]
    |     harmony import specifier ./components ./main.js 4:15-20 (skipped side-effect-free modules)
    | ./main.js 144 bytes [built]
[1] ./components/src/CompAB/CompA.js 89 bytes {0} [built]
    [only some exports used: default]
    harmony import specifier ./components [0] ./main.js + 1 modules ./main.js 3:15-20 (skipped side-effect-free modules)
    harmony import specifier ./components [3] ./foo.js 3:20-25 (skipped side-effect-free modules)
    harmony side effect evaluation ./CompA ./components/src/CompAB/index.js 1:0-43
    harmony export imported specifier ./CompA ./components/src/CompAB/index.js 1:0-43
    harmony export imported specifier ./CompAB ./components/src/index.js 1:0-40 (skipped side-effect-free modules)
[2] ./components/src/CompAB/utils.js 97 bytes {0} [built]
    harmony side effect evaluation ./utils [0] ./main.js + 1 modules ./components/src/CompAB/CompB.js 1:0-30
    harmony import specifier ./utils [0] ./main.js + 1 modules ./components/src/CompAB/CompB.js 5:2-5
    harmony side effect evaluation ./utils [1] ./components/src/CompAB/CompA.js 1:0-35
    harmony import specifier ./utils [1] ./components/src/CompAB/CompA.js 5:5-12
[3] ./foo.js 101 bytes {1} [built]
    import() ./foo [0] ./main.js + 1 modules ./main.js 6:0-15
./components/src/index.js 84 bytes [orphan] [built]
    [module unused]
    harmony side effect evaluation ./components [0] ./main.js + 1 modules ./main.js 1:0-44
    harmony side effect evaluation ./components [3] ./foo.js 1:0-37
./components/src/CompAB/index.js 87 bytes [orphan] [built]
    [module unused]
    harmony side effect evaluation ./CompAB ./components/src/index.js 1:0-40
./components/src/CompC/CompC.js 33 bytes [orphan] [built]
    [module unused]
    harmony side effect evaluation ./CompC ./components/src/CompC/index.js 1:0-34
    harmony export imported specifier ./CompC ./components/src/CompC/index.js 1:0-34
    harmony export imported specifier ./CompC ./components/src/index.js 2:0-43 (skipped side-effect-free modules)
./components/src/CompC/index.js 34 bytes [orphan] [built]
    [module unused]
    harmony side effect evaluation ./CompC ./components/src/index.js 2:0-43
    + 7 hidden modules"
`;

exports[`StatsTestCases should print correct stats for side-effects-simple-unused 1`] = `
"Hash: d07e55dc2ba899045482
Time: Xms
Built at: 1970-04-20 12:42:42
  Asset      Size  Chunks             Chunk Names
main.js  2.82 KiB   {179}  [emitted]  main
Entrypoint main = main.js
[469] ./index.js + 2 modules 158 bytes {179} [built]
      harmony side effect evaluation ./c ./node_modules/pmodule/b.js 5:0-24
      harmony export imported specifier ./c ./node_modules/pmodule/b.js 5:0-24
      entry ./index main
      | ./node_modules/pmodule/index.js 75 bytes [built]
      |     [only some exports used: default]
      |     harmony side effect evaluation pmodule ./index.js 1:0-33
      |     harmony import specifier pmodule ./index.js 3:12-15
      | ./node_modules/pmodule/c.js 28 bytes [built]
      |     [only some exports used: z]
      |     harmony import specifier pmodule ./index.js 3:17-18 (skipped side-effect-free modules)
      |     harmony export imported specifier ./b ./node_modules/pmodule/index.js 2:0-30 (skipped side-effect-free modules)
      | ./index.js 55 bytes [built]
./node_modules/pmodule/a.js 60 bytes [orphan] [built]
      [module unused]
      harmony side effect evaluation ./a [469] ./index.js + 2 modules ./node_modules/pmodule/index.js 1:0-20
      harmony export imported specifier ./a [469] ./index.js + 2 modules ./node_modules/pmodule/index.js 1:0-20
./node_modules/pmodule/b.js 69 bytes [orphan] [built]
      [module unused]
      harmony side effect evaluation ./b [469] ./index.js + 2 modules ./node_modules/pmodule/index.js 2:0-30
      harmony export imported specifier ./b [469] ./index.js + 2 modules ./node_modules/pmodule/index.js 2:0-30
      harmony export imported specifier ./b [469] ./index.js + 2 modules ./node_modules/pmodule/index.js 2:0-30
    + 2 hidden modules"
`;

exports[`StatsTestCases should print correct stats for simple 1`] = `
"Hash: d9ce9156bc1002c12131
Time: Xms
Built at: 1970-04-20 12:42:42
    Asset      Size  Chunks             Chunk Names
bundle.js  1.52 KiB  {main}  [emitted]  main
Entrypoint main = bundle.js
[./index.js] 1 bytes {main} [built]"
`;

exports[`StatsTestCases should print correct stats for simple-more-info 1`] = `
"Hash: d2e9494916ad211f0433
Time: Xms
Built at: 1970-04-20 12:42:42
PublicPath: (none)
    Asset      Size  Chunks             Chunk Names
bundle.js  1.29 KiB   {179}  [emitted]  main
Entrypoint main = bundle.js
[10] ./index.js 1 bytes {179} [built]
     entry ./index main
     Xms (resolving: Xms, restoring: Xms, integration: Xms, building: Xms, storing: Xms)"
`;

exports[`StatsTestCases should print correct stats for split-chunks 1`] = `
"Child default:
    Entrypoint main = default/main.js
    Entrypoint a = default/a.js
    Entrypoint b = default/b.js
    Entrypoint c = default/c.js
    chunk {128} default/b.js (b) 152 bytes (javascript) 632 bytes (runtime) [entry] [rendered]
        > ./b b
     [996] ./b.js 72 bytes {128} {334} [built]
         + 2 hidden root modules
         + 4 hidden dependent modules
    chunk {137} default/async-g.js (async-g) 34 bytes <{282}> <{767}> <{786}> <{794}> <{954}> ={568}= [rendered]
        > ./g ./a.js 6:0-47
     [785] ./g.js 34 bytes {137} [built]
    chunk {179} default/main.js (main) 147 bytes (javascript) 5.08 KiB (runtime) >{282}< >{334}< >{383}< >{568}< >{767}< >{769}< >{794}< >{954}< [entry] [rendered]
        > ./ main
     [10] ./index.js 147 bytes {179} [built]
         + 7 hidden root modules
    chunk {282} default/282.js 20 bytes <{179}> ={334}= ={383}= ={568}= ={767}= ={769}= ={794}= ={954}= >{137}< >{568}< [rendered] split chunk (cache group: defaultVendors)
        > ./a [10] ./index.js 1:0-47
        > ./b [10] ./index.js 2:0-47
        > ./c [10] ./index.js 3:0-47
     [282] ./node_modules/x.js 20 bytes {128} {282} {459} {786} [built]
    chunk {334} default/async-b.js (async-b) 72 bytes <{179}> ={282}= ={568}= ={767}= ={954}= [rendered]
        > ./b [10] ./index.js 2:0-47
     [996] ./b.js 72 bytes {128} {334} [built]
    chunk {383} default/async-c.js (async-c) 72 bytes <{179}> ={282}= ={568}= ={767}= ={769}= [rendered]
        > ./c [10] ./index.js 3:0-47
     [460] ./c.js 72 bytes {383} {459} [built]
    chunk {459} default/c.js (c) 152 bytes (javascript) 632 bytes (runtime) [entry] [rendered]
        > ./c c
     [460] ./c.js 72 bytes {383} {459} [built]
         + 2 hidden root modules
         + 4 hidden dependent modules
    chunk {568} default/568.js 20 bytes <{179}> <{282}> <{767}> <{786}> <{794}> <{954}> ={137}= ={282}= ={334}= ={383}= ={767}= ={769}= ={954}= [rendered] split chunk (cache group: default)
        > ./b [10] ./index.js 2:0-47
        > ./c [10] ./index.js 3:0-47
        > ./g ./a.js 6:0-47
     [568] ./f.js 20 bytes {128} {459} {568} [built]
    chunk {767} default/767.js 20 bytes <{179}> ={282}= ={334}= ={383}= ={568}= ={769}= ={794}= ={954}= >{137}< >{568}< [rendered] split chunk (cache group: default)
        > ./a [10] ./index.js 1:0-47
        > ./b [10] ./index.js 2:0-47
        > ./c [10] ./index.js 3:0-47
     [767] ./d.js 20 bytes {128} {459} {767} {786} [built]
    chunk {769} default/769.js 20 bytes <{179}> ={282}= ={383}= ={568}= ={767}= [rendered] split chunk (cache group: defaultVendors)
        > ./c [10] ./index.js 3:0-47
     [769] ./node_modules/z.js 20 bytes {459} {769} [built]
    chunk {786} default/a.js (a) 216 bytes (javascript) 5.07 KiB (runtime) >{137}< >{568}< [entry] [rendered]
        > ./a a
     [761] ./a.js + 1 modules 156 bytes {786} {794} [built]
         + 7 hidden root modules
         + 3 hidden dependent modules
    chunk {794} default/async-a.js (async-a) 156 bytes <{179}> ={282}= ={767}= ={954}= >{137}< >{568}< [rendered]
        > ./a [10] ./index.js 1:0-47
     [761] ./a.js + 1 modules 156 bytes {786} {794} [built]
    chunk {954} default/954.js 20 bytes <{179}> ={282}= ={334}= ={568}= ={767}= ={794}= >{137}< >{568}< [rendered] split chunk (cache group: defaultVendors)
        > ./a [10] ./index.js 1:0-47
        > ./b [10] ./index.js 2:0-47
     [954] ./node_modules/y.js 20 bytes {128} {786} {954} [built]
Child all-chunks:
    Entrypoint main = default/main.js
    Entrypoint a = default/282.js default/954.js default/767.js default/a.js
    Entrypoint b = default/282.js default/954.js default/767.js default/b.js
    Entrypoint c = default/282.js default/769.js default/767.js default/c.js
    chunk {128} default/b.js (b) 92 bytes (javascript) 2.97 KiB (runtime) ={282}= ={767}= ={954}= [entry] [rendered]
        > ./b b
     [996] ./b.js 72 bytes {128} {334} [built]
         + 3 hidden root modules
         + 1 hidden dependent module
    chunk {137} default/async-g.js (async-g) 34 bytes <{282}> <{767}> <{786}> <{794}> <{954}> ={568}= [rendered]
        > ./g ./a.js 6:0-47
     [785] ./g.js 34 bytes {137} [built]
    chunk {179} default/main.js (main) 147 bytes (javascript) 5.08 KiB (runtime) >{282}< >{334}< >{383}< >{568}< >{767}< >{769}< >{794}< >{954}< [entry] [rendered]
        > ./ main
     [10] ./index.js 147 bytes {179} [built]
         + 7 hidden root modules
    chunk {282} default/282.js 20 bytes <{179}> ={128}= ={334}= ={383}= ={459}= ={568}= ={767}= ={769}= ={786}= ={794}= ={954}= >{137}< >{568}< [initial] [rendered] split chunk (cache group: defaultVendors)
        > ./a [10] ./index.js 1:0-47
        > ./b [10] ./index.js 2:0-47
        > ./c [10] ./index.js 3:0-47
        > ./a a
        > ./b b
        > ./c c
     [282] ./node_modules/x.js 20 bytes {282} [built]
    chunk {334} default/async-b.js (async-b) 72 bytes <{179}> ={282}= ={568}= ={767}= ={954}= [rendered]
        > ./b [10] ./index.js 2:0-47
     [996] ./b.js 72 bytes {128} {334} [built]
    chunk {383} default/async-c.js (async-c) 72 bytes <{179}> ={282}= ={568}= ={767}= ={769}= [rendered]
        > ./c [10] ./index.js 3:0-47
     [460] ./c.js 72 bytes {383} {459} [built]
    chunk {459} default/c.js (c) 92 bytes (javascript) 2.97 KiB (runtime) ={282}= ={767}= ={769}= [entry] [rendered]
        > ./c c
     [460] ./c.js 72 bytes {383} {459} [built]
         + 3 hidden root modules
         + 1 hidden dependent module
    chunk {568} default/568.js 20 bytes <{179}> <{282}> <{767}> <{786}> <{794}> <{954}> ={137}= ={282}= ={334}= ={383}= ={767}= ={769}= ={954}= [rendered] split chunk (cache group: default)
        > ./b [10] ./index.js 2:0-47
        > ./c [10] ./index.js 3:0-47
        > ./g ./a.js 6:0-47
     [568] ./f.js 20 bytes {128} {459} {568} [built]
    chunk {767} default/767.js 20 bytes <{179}> ={128}= ={282}= ={334}= ={383}= ={459}= ={568}= ={769}= ={786}= ={794}= ={954}= >{137}< >{568}< [initial] [rendered] split chunk (cache group: default)
        > ./a [10] ./index.js 1:0-47
        > ./b [10] ./index.js 2:0-47
        > ./c [10] ./index.js 3:0-47
        > ./a a
        > ./b b
        > ./c c
     [767] ./d.js 20 bytes {767} [built]
    chunk {769} default/769.js 20 bytes <{179}> ={282}= ={383}= ={459}= ={568}= ={767}= [initial] [rendered] split chunk (cache group: defaultVendors)
        > ./c [10] ./index.js 3:0-47
        > ./c c
     [769] ./node_modules/z.js 20 bytes {769} [built]
    chunk {786} default/a.js (a) 156 bytes (javascript) 6 KiB (runtime) ={282}= ={767}= ={954}= >{137}< >{568}< [entry] [rendered]
        > ./a a
     [761] ./a.js + 1 modules 156 bytes {786} {794} [built]
         + 7 hidden root modules
    chunk {794} default/async-a.js (async-a) 156 bytes <{179}> ={282}= ={767}= ={954}= >{137}< >{568}< [rendered]
        > ./a [10] ./index.js 1:0-47
     [761] ./a.js + 1 modules 156 bytes {786} {794} [built]
    chunk {954} default/954.js 20 bytes <{179}> ={128}= ={282}= ={334}= ={568}= ={767}= ={786}= ={794}= >{137}< >{568}< [initial] [rendered] split chunk (cache group: defaultVendors)
        > ./a [10] ./index.js 1:0-47
        > ./b [10] ./index.js 2:0-47
        > ./a a
        > ./b b
     [954] ./node_modules/y.js 20 bytes {954} [built]
Child manual:
    Entrypoint main = default/main.js
    Entrypoint a = default/vendors.js default/a.js
    Entrypoint b = default/vendors.js default/b.js
    Entrypoint c = default/vendors.js default/c.js
    chunk {128} default/b.js (b) 112 bytes (javascript) 2.99 KiB (runtime) ={216}= [entry] [rendered]
        > ./b b
        > x b
        > y b
        > z b
     [996] ./b.js 72 bytes {128} {334} [built]
         + 3 hidden root modules
         + 2 hidden dependent modules
    chunk {137} default/async-g.js (async-g) 54 bytes <{216}> <{786}> <{794}> [rendered]
        > ./g ./a.js 6:0-47
     [785] ./g.js 34 bytes {137} [built]
         + 1 hidden dependent module
    chunk {179} default/main.js (main) 147 bytes (javascript) 5.09 KiB (runtime) >{216}< >{334}< >{383}< >{794}< [entry] [rendered]
        > ./ main
     [10] ./index.js 147 bytes {179} [built]
         + 7 hidden root modules
    chunk {216} default/vendors.js (vendors) 60 bytes <{179}> ={128}= ={334}= ={383}= ={459}= ={786}= ={794}= >{137}< [initial] [rendered] split chunk (cache group: vendors) (name: vendors)
        > ./a [10] ./index.js 1:0-47
        > ./b [10] ./index.js 2:0-47
        > ./c [10] ./index.js 3:0-47
        > ./a a
        > x a
        > y a
        > z a
        > ./b b
        > x b
        > y b
        > z b
        > ./c c
        > x c
        > y c
        > z c
     [282] ./node_modules/x.js 20 bytes {216} [built]
     [769] ./node_modules/z.js 20 bytes {216} [built]
     [954] ./node_modules/y.js 20 bytes {216} [built]
    chunk {334} default/async-b.js (async-b) 112 bytes <{179}> ={216}= [rendered]
        > ./b [10] ./index.js 2:0-47
     [996] ./b.js 72 bytes {128} {334} [built]
         + 2 hidden dependent modules
    chunk {383} default/async-c.js (async-c) 112 bytes <{179}> ={216}= [rendered]
        > ./c [10] ./index.js 3:0-47
     [460] ./c.js 72 bytes {383} {459} [built]
         + 2 hidden dependent modules
    chunk {459} default/c.js (c) 112 bytes (javascript) 2.99 KiB (runtime) ={216}= [entry] [rendered]
        > ./c c
        > x c
        > y c
        > z c
     [460] ./c.js 72 bytes {383} {459} [built]
         + 3 hidden root modules
         + 2 hidden dependent modules
    chunk {786} default/a.js (a) 176 bytes (javascript) 6 KiB (runtime) ={216}= >{137}< [entry] [rendered]
        > ./a a
        > x a
        > y a
        > z a
     [761] ./a.js + 1 modules 156 bytes {786} {794} [built]
         + 7 hidden root modules
         + 1 hidden dependent module
    chunk {794} default/async-a.js (async-a) 176 bytes <{179}> ={216}= >{137}< [rendered]
        > ./a [10] ./index.js 1:0-47
     [761] ./a.js + 1 modules 156 bytes {786} {794} [built]
         + 1 hidden dependent module
Child name-too-long:
    Entrypoint main = main.js
    Entrypoint aaaaaaaaaaaaaaaaaaaaaaaaaaaaaa = 282.js 954.js 767.js async-a.js aaaaaaaaaaaaaaaaaaaaaaaaaaaaaa.js
    Entrypoint bbbbbbbbbbbbbbbbbbbbbbbbbbbbbb = 282.js 954.js 767.js 568.js async-b.js bbbbbbbbbbbbbbbbbbbbbbbbbbbbbb.js
    Entrypoint cccccccccccccccccccccccccccccc = 282.js 769.js 767.js 568.js async-c.js cccccccccccccccccccccccccccccc.js
    chunk {137} async-g.js (async-g) 34 bytes <{282}> <{751}> <{767}> <{794}> <{954}> ={568}= [rendered]
        > ./g ./a.js 6:0-47
     [785] ./g.js 34 bytes {137} [built]
    chunk {179} main.js (main) 147 bytes (javascript) 5.08 KiB (runtime) >{282}< >{334}< >{383}< >{568}< >{767}< >{769}< >{794}< >{954}< [entry] [rendered]
        > ./ main
     [10] ./index.js 147 bytes {179} [built]
         + 7 hidden root modules
    chunk {282} 282.js 20 bytes <{179}> ={334}= ={383}= ={568}= ={658}= ={751}= ={766}= ={767}= ={769}= ={794}= ={954}= >{137}< >{568}< [initial] [rendered] split chunk (cache group: defaultVendors)
        > ./a [10] ./index.js 1:0-47
        > ./b [10] ./index.js 2:0-47
        > ./c [10] ./index.js 3:0-47
        > ./a aaaaaaaaaaaaaaaaaaaaaaaaaaaaaa
        > ./b bbbbbbbbbbbbbbbbbbbbbbbbbbbbbb
        > ./c cccccccccccccccccccccccccccccc
     [282] ./node_modules/x.js 20 bytes {282} [built]
    chunk {334} async-b.js (async-b) 72 bytes <{179}> ={282}= ={568}= ={766}= ={767}= ={954}= [initial] [rendered] reused as split chunk (cache group: default)
        > ./b [10] ./index.js 2:0-47
        > ./b bbbbbbbbbbbbbbbbbbbbbbbbbbbbbb
     [996] ./b.js 72 bytes {334} [built]
    chunk {383} async-c.js (async-c) 72 bytes <{179}> ={282}= ={568}= ={658}= ={767}= ={769}= [initial] [rendered] reused as split chunk (cache group: default)
        > ./c [10] ./index.js 3:0-47
        > ./c cccccccccccccccccccccccccccccc
     [460] ./c.js 72 bytes {383} [built]
    chunk {568} 568.js 20 bytes <{179}> <{282}> <{751}> <{767}> <{794}> <{954}> ={137}= ={282}= ={334}= ={383}= ={658}= ={766}= ={767}= ={769}= ={954}= [initial] [rendered] split chunk (cache group: default)
        > ./b [10] ./index.js 2:0-47
        > ./c [10] ./index.js 3:0-47
        > ./g ./a.js 6:0-47
        > ./b bbbbbbbbbbbbbbbbbbbbbbbbbbbbbb
        > ./c cccccccccccccccccccccccccccccc
     [568] ./f.js 20 bytes {568} [built]
    chunk {658} cccccccccccccccccccccccccccccc.js (cccccccccccccccccccccccccccccc) 2.96 KiB ={282}= ={383}= ={568}= ={767}= ={769}= [entry] [rendered]
        > ./c cccccccccccccccccccccccccccccc
        3 root modules
    chunk {751} aaaaaaaaaaaaaaaaaaaaaaaaaaaaaa.js (aaaaaaaaaaaaaaaaaaaaaaaaaaaaaa) 5.99 KiB ={282}= ={767}= ={794}= ={954}= >{137}< >{568}< [entry] [rendered]
        > ./a aaaaaaaaaaaaaaaaaaaaaaaaaaaaaa
        7 root modules
    chunk {766} bbbbbbbbbbbbbbbbbbbbbbbbbbbbbb.js (bbbbbbbbbbbbbbbbbbbbbbbbbbbbbb) 2.96 KiB ={282}= ={334}= ={568}= ={767}= ={954}= [entry] [rendered]
        > ./b bbbbbbbbbbbbbbbbbbbbbbbbbbbbbb
        3 root modules
    chunk {767} 767.js 20 bytes <{179}> ={282}= ={334}= ={383}= ={568}= ={658}= ={751}= ={766}= ={769}= ={794}= ={954}= >{137}< >{568}< [initial] [rendered] split chunk (cache group: default)
        > ./a [10] ./index.js 1:0-47
        > ./b [10] ./index.js 2:0-47
        > ./c [10] ./index.js 3:0-47
        > ./a aaaaaaaaaaaaaaaaaaaaaaaaaaaaaa
        > ./b bbbbbbbbbbbbbbbbbbbbbbbbbbbbbb
        > ./c cccccccccccccccccccccccccccccc
     [767] ./d.js 20 bytes {767} [built]
    chunk {769} 769.js 20 bytes <{179}> ={282}= ={383}= ={568}= ={658}= ={767}= [initial] [rendered] split chunk (cache group: defaultVendors)
        > ./c [10] ./index.js 3:0-47
        > ./c cccccccccccccccccccccccccccccc
     [769] ./node_modules/z.js 20 bytes {769} [built]
    chunk {794} async-a.js (async-a) 156 bytes <{179}> ={282}= ={751}= ={767}= ={954}= >{137}< >{568}< [initial] [rendered] reused as split chunk (cache group: default)
        > ./a [10] ./index.js 1:0-47
        > ./a aaaaaaaaaaaaaaaaaaaaaaaaaaaaaa
     [761] ./a.js + 1 modules 156 bytes {794} [built]
    chunk {954} 954.js 20 bytes <{179}> ={282}= ={334}= ={568}= ={751}= ={766}= ={767}= ={794}= >{137}< >{568}< [initial] [rendered] split chunk (cache group: defaultVendors)
        > ./a [10] ./index.js 1:0-47
        > ./b [10] ./index.js 2:0-47
        > ./a aaaaaaaaaaaaaaaaaaaaaaaaaaaaaa
        > ./b bbbbbbbbbbbbbbbbbbbbbbbbbbbbbb
     [954] ./node_modules/y.js 20 bytes {954} [built]
Child custom-chunks-filter:
    Entrypoint main = default/main.js
    Entrypoint a = default/a.js
    Entrypoint b = default/282.js default/954.js default/568.js default/b.js
    Entrypoint c = default/282.js default/769.js default/568.js default/c.js
    chunk {128} default/b.js (b) 92 bytes (javascript) 2.97 KiB (runtime) ={282}= ={568}= ={954}= [entry] [rendered]
        > ./b b
     [996] ./b.js 72 bytes {128} {334} [built]
         + 3 hidden root modules
         + 1 hidden dependent module
    chunk {137} default/async-g.js (async-g) 34 bytes <{282}> <{767}> <{786}> <{794}> <{954}> ={568}= [rendered]
        > ./g ./a.js 6:0-47
     [785] ./g.js 34 bytes {137} [built]
    chunk {179} default/main.js (main) 147 bytes (javascript) 5.08 KiB (runtime) >{282}< >{334}< >{383}< >{568}< >{767}< >{769}< >{794}< >{954}< [entry] [rendered]
        > ./ main
     [10] ./index.js 147 bytes {179} [built]
         + 7 hidden root modules
    chunk {282} default/282.js 20 bytes <{179}> ={128}= ={334}= ={383}= ={459}= ={568}= ={767}= ={769}= ={794}= ={954}= >{137}< >{568}< [initial] [rendered] split chunk (cache group: defaultVendors)
        > ./a [10] ./index.js 1:0-47
        > ./b [10] ./index.js 2:0-47
        > ./c [10] ./index.js 3:0-47
        > ./b b
        > ./c c
     [282] ./node_modules/x.js 20 bytes {282} {786} [built]
    chunk {334} default/async-b.js (async-b) 72 bytes <{179}> ={282}= ={568}= ={767}= ={954}= [rendered]
        > ./b [10] ./index.js 2:0-47
     [996] ./b.js 72 bytes {128} {334} [built]
    chunk {383} default/async-c.js (async-c) 72 bytes <{179}> ={282}= ={568}= ={767}= ={769}= [rendered]
        > ./c [10] ./index.js 3:0-47
     [460] ./c.js 72 bytes {383} {459} [built]
    chunk {459} default/c.js (c) 92 bytes (javascript) 2.97 KiB (runtime) ={282}= ={568}= ={769}= [entry] [rendered]
        > ./c c
     [460] ./c.js 72 bytes {383} {459} [built]
         + 3 hidden root modules
         + 1 hidden dependent module
    chunk {568} default/568.js 20 bytes <{179}> <{282}> <{767}> <{786}> <{794}> <{954}> ={128}= ={137}= ={282}= ={334}= ={383}= ={459}= ={767}= ={769}= ={954}= [initial] [rendered] split chunk (cache group: default)
        > ./b [10] ./index.js 2:0-47
        > ./c [10] ./index.js 3:0-47
        > ./g ./a.js 6:0-47
        > ./b b
        > ./c c
     [568] ./f.js 20 bytes {568} [built]
    chunk {767} default/767.js 20 bytes <{179}> ={282}= ={334}= ={383}= ={568}= ={769}= ={794}= ={954}= >{137}< >{568}< [rendered] split chunk (cache group: default)
        > ./a [10] ./index.js 1:0-47
        > ./b [10] ./index.js 2:0-47
        > ./c [10] ./index.js 3:0-47
     [767] ./d.js 20 bytes {128} {459} {767} {786} [built]
    chunk {769} default/769.js 20 bytes <{179}> ={282}= ={383}= ={459}= ={568}= ={767}= [initial] [rendered] split chunk (cache group: defaultVendors)
        > ./c [10] ./index.js 3:0-47
        > ./c c
     [769] ./node_modules/z.js 20 bytes {769} [built]
    chunk {786} default/a.js (a) 216 bytes (javascript) 5.07 KiB (runtime) >{137}< >{568}< [entry] [rendered]
        > ./a a
     [761] ./a.js + 1 modules 156 bytes {786} {794} [built]
         + 7 hidden root modules
         + 3 hidden dependent modules
    chunk {794} default/async-a.js (async-a) 156 bytes <{179}> ={282}= ={767}= ={954}= >{137}< >{568}< [rendered]
        > ./a [10] ./index.js 1:0-47
     [761] ./a.js + 1 modules 156 bytes {786} {794} [built]
    chunk {954} default/954.js 20 bytes <{179}> ={128}= ={282}= ={334}= ={568}= ={767}= ={794}= >{137}< >{568}< [initial] [rendered] split chunk (cache group: defaultVendors)
        > ./a [10] ./index.js 1:0-47
        > ./b [10] ./index.js 2:0-47
        > ./b b
     [954] ./node_modules/y.js 20 bytes {786} {954} [built]
Child custom-chunks-filter-in-cache-groups:
    Entrypoint main = default/main.js
    Entrypoint a = default/a.js
    Entrypoint b = default/vendors.js default/b.js
    Entrypoint c = default/vendors.js default/c.js
    chunk {128} default/b.js (b) 112 bytes (javascript) 2.99 KiB (runtime) ={216}= [entry] [rendered]
        > ./b b
        > x b
        > y b
        > z b
     [996] ./b.js 72 bytes {128} {334} [built]
         + 3 hidden root modules
         + 2 hidden dependent modules
    chunk {137} default/async-g.js (async-g) 54 bytes <{216}> <{786}> <{794}> [rendered]
        > ./g ./a.js 6:0-47
     [785] ./g.js 34 bytes {137} [built]
         + 1 hidden dependent module
    chunk {179} default/main.js (main) 147 bytes (javascript) 5.09 KiB (runtime) >{216}< >{334}< >{383}< >{794}< [entry] [rendered]
        > ./ main
     [10] ./index.js 147 bytes {179} [built]
         + 7 hidden root modules
    chunk {216} default/vendors.js (vendors) 60 bytes <{179}> ={128}= ={334}= ={383}= ={459}= ={794}= >{137}< [initial] [rendered] split chunk (cache group: vendors) (name: vendors)
        > ./a [10] ./index.js 1:0-47
        > ./b [10] ./index.js 2:0-47
        > ./c [10] ./index.js 3:0-47
        > ./b b
        > x b
        > y b
        > z b
        > ./c c
        > x c
        > y c
        > z c
     [282] ./node_modules/x.js 20 bytes {216} {786} [built]
     [769] ./node_modules/z.js 20 bytes {216} {786} [built]
     [954] ./node_modules/y.js 20 bytes {216} {786} [built]
    chunk {334} default/async-b.js (async-b) 112 bytes <{179}> ={216}= [rendered]
        > ./b [10] ./index.js 2:0-47
     [996] ./b.js 72 bytes {128} {334} [built]
         + 2 hidden dependent modules
    chunk {383} default/async-c.js (async-c) 112 bytes <{179}> ={216}= [rendered]
        > ./c [10] ./index.js 3:0-47
     [460] ./c.js 72 bytes {383} {459} [built]
         + 2 hidden dependent modules
    chunk {459} default/c.js (c) 112 bytes (javascript) 2.99 KiB (runtime) ={216}= [entry] [rendered]
        > ./c c
        > x c
        > y c
        > z c
     [460] ./c.js 72 bytes {383} {459} [built]
         + 3 hidden root modules
         + 2 hidden dependent modules
    chunk {786} default/a.js (a) 236 bytes (javascript) 5.03 KiB (runtime) >{137}< [entry] [rendered]
        > ./a a
        > x a
        > y a
        > z a
     [761] ./a.js + 1 modules 156 bytes {786} {794} [built]
     [769] ./node_modules/z.js 20 bytes {216} {786} [built]
         + 7 hidden root modules
         + 3 hidden dependent modules
    chunk {794} default/async-a.js (async-a) 176 bytes <{179}> ={216}= >{137}< [rendered]
        > ./a [10] ./index.js 1:0-47
     [761] ./a.js + 1 modules 156 bytes {786} {794} [built]
         + 1 hidden dependent module"
`;

exports[`StatsTestCases should print correct stats for split-chunks-automatic-name 1`] = `
"Entrypoint main = main.js
chunk {async-a} async-a.js (async-a) 107 bytes <{main}> ={common-d_js}= ={common-node_modules_x_js}= ={common-node_modules_y_js}= [rendered]
    > ./a [10] ./index.js 1:0-47
 [761] ./a.js + 1 modules 107 bytes {async-a} [built]
chunk {async-b} async-b.js (async-b) 72 bytes <{main}> ={common-d_js}= ={common-f_js}= ={common-node_modules_x_js}= ={common-node_modules_y_js}= [rendered]
    > ./b [10] ./index.js 2:0-47
 [996] ./b.js 72 bytes {async-b} [built]
chunk {async-c} async-c.js (async-c) 72 bytes <{main}> ={common-d_js}= ={common-f_js}= ={common-node_modules_x_js}= ={common-node_modules_z_js}= [rendered]
    > ./c [10] ./index.js 3:0-47
 [460] ./c.js 72 bytes {async-c} [built]
chunk {common-d_js} common-d_js.js 20 bytes <{main}> ={async-a}= ={async-b}= ={async-c}= ={common-f_js}= ={common-node_modules_x_js}= ={common-node_modules_y_js}= ={common-node_modules_z_js}= [rendered] split chunk (cache group: a)
    > ./a [10] ./index.js 1:0-47
    > ./b [10] ./index.js 2:0-47
    > ./c [10] ./index.js 3:0-47
 [767] ./d.js 20 bytes {common-d_js} [built]
chunk {common-f_js} common-f_js.js 20 bytes <{main}> ={async-b}= ={async-c}= ={common-d_js}= ={common-node_modules_x_js}= ={common-node_modules_y_js}= ={common-node_modules_z_js}= [rendered] split chunk (cache group: a)
    > ./b [10] ./index.js 2:0-47
    > ./c [10] ./index.js 3:0-47
 [568] ./f.js 20 bytes {common-f_js} [built]
chunk {common-node_modules_x_js} common-node_modules_x_js.js 20 bytes <{main}> ={async-a}= ={async-b}= ={async-c}= ={common-d_js}= ={common-f_js}= ={common-node_modules_y_js}= ={common-node_modules_z_js}= [rendered] split chunk (cache group: b)
    > ./a [10] ./index.js 1:0-47
    > ./b [10] ./index.js 2:0-47
    > ./c [10] ./index.js 3:0-47
 [282] ./node_modules/x.js 20 bytes {common-node_modules_x_js} [built]
chunk {common-node_modules_y_js} common-node_modules_y_js.js 20 bytes <{main}> ={async-a}= ={async-b}= ={common-d_js}= ={common-f_js}= ={common-node_modules_x_js}= [rendered] split chunk (cache group: b)
    > ./a [10] ./index.js 1:0-47
    > ./b [10] ./index.js 2:0-47
 [954] ./node_modules/y.js 20 bytes {common-node_modules_y_js} [built]
chunk {common-node_modules_z_js} common-node_modules_z_js.js 20 bytes <{main}> ={async-c}= ={common-d_js}= ={common-f_js}= ={common-node_modules_x_js}= [rendered] split chunk (cache group: b)
    > ./c [10] ./index.js 3:0-47
 [769] ./node_modules/z.js 20 bytes {common-node_modules_z_js} [built]
chunk {main} main.js (main) 147 bytes (javascript) 5 KiB (runtime) >{async-a}< >{async-b}< >{async-c}< >{common-d_js}< >{common-f_js}< >{common-node_modules_x_js}< >{common-node_modules_y_js}< >{common-node_modules_z_js}< [entry] [rendered]
    > ./ main
 [10] ./index.js 147 bytes {main} [built]
     + 7 hidden root modules"
`;

exports[`StatsTestCases should print correct stats for split-chunks-combinations 1`] = `
"Entrypoint main = main.js
chunk {31} async-d.js (async-d) 101 bytes <{179}> [rendered]
    > ./d [10] ./index.js 4:0-47
 [767] ./d.js 34 bytes {31} [built]
     + 1 hidden dependent module
chunk {137} async-g.js (async-g) 101 bytes <{179}> [rendered]
    > ./g [10] ./index.js 7:0-47
 [785] ./g.js 34 bytes {137} [built]
     + 1 hidden dependent module
chunk {179} main.js (main) 343 bytes (javascript) 5.12 KiB (runtime) >{31}< >{137}< >{206}< >{334}< >{383}< >{449}< >{794}< >{804}< [entry] [rendered]
    > ./ main
 [10] ./index.js 343 bytes {179} [built]
     + 7 hidden root modules
chunk {206} async-f.js (async-f) 101 bytes <{179}> [rendered]
    > ./f [10] ./index.js 6:0-47
 [568] ./f.js 34 bytes {206} [built]
     + 1 hidden dependent module
chunk {334} async-b.js (async-b) 48 bytes <{179}> ={804}= [rendered]
    > ./b [10] ./index.js 2:0-47
 [996] ./b.js 48 bytes {334} [built]
chunk {383} async-c.js (async-c) 101 bytes <{179}> [rendered]
    > ./c [10] ./index.js 3:0-47
 [460] ./c.js 34 bytes {383} [built]
     + 1 hidden dependent module
chunk {449} async-e.js (async-e) 101 bytes <{179}> [rendered]
    > ./e [10] ./index.js 5:0-47
 [390] ./e.js 34 bytes {449} [built]
     + 1 hidden dependent module
chunk {794} async-a.js (async-a) 48 bytes <{179}> ={804}= [rendered]
    > ./a [10] ./index.js 1:0-47
 [847] ./a.js 48 bytes {794} [built]
chunk {804} 804.js 134 bytes <{179}> ={334}= ={794}= [rendered] split chunk (cache group: default)
    > ./a [10] ./index.js 1:0-47
    > ./b [10] ./index.js 2:0-47
 [818] ./x.js 67 bytes {31} {137} {206} {383} {449} {804} [built]
 [849] ./y.js 67 bytes {804} [built]"
`;

exports[`StatsTestCases should print correct stats for split-chunks-issue-6413 1`] = `
"Entrypoint main = main.js
chunk {179} main.js (main) 147 bytes (javascript) 4.45 KiB (runtime) >{282}< >{334}< >{383}< >{543}< >{794}< [entry] [rendered]
    > ./ main
 [10] ./index.js 147 bytes {179} [built]
     + 5 hidden root modules
chunk {282} 282.js 20 bytes <{179}> ={334}= ={383}= ={543}= ={794}= [rendered] split chunk (cache group: defaultVendors)
    > ./a [10] ./index.js 1:0-47
    > ./b [10] ./index.js 2:0-47
    > ./c [10] ./index.js 3:0-47
 [282] ./node_modules/x.js 20 bytes {282} [built]
chunk {334} async-b.js (async-b) 19 bytes <{179}> ={282}= ={543}= [rendered]
    > ./b [10] ./index.js 2:0-47
 [996] ./b.js 19 bytes {334} [built]
chunk {383} async-c.js (async-c) 19 bytes <{179}> ={282}= ={543}= [rendered]
    > ./c [10] ./index.js 3:0-47
 [460] ./c.js 19 bytes {383} [built]
chunk {543} 543.js 11 bytes <{179}> ={282}= ={334}= ={383}= ={794}= [rendered] split chunk (cache group: default)
    > ./a [10] ./index.js 1:0-47
    > ./b [10] ./index.js 2:0-47
    > ./c [10] ./index.js 3:0-47
 [543] ./common.js 11 bytes {543} [built]
chunk {794} async-a.js (async-a) 19 bytes <{179}> ={282}= ={543}= [rendered]
    > ./a [10] ./index.js 1:0-47
 [847] ./a.js 19 bytes {794} [built]"
`;

exports[`StatsTestCases should print correct stats for split-chunks-issue-6696 1`] = `
"Entrypoint main = vendors.js main.js
chunk {179} main.js (main) 110 bytes (javascript) 5.37 KiB (runtime) ={216}= >{334}< >{794}< [entry] [rendered]
    > ./ main
 [10] ./index.js 110 bytes {179} [built]
     + 5 hidden root modules
chunk {216} vendors.js (vendors) 20 bytes ={179}= >{334}< >{794}< [initial] [rendered] split chunk (cache group: vendors) (name: vendors)
    > ./ main
 [954] ./node_modules/y.js 20 bytes {216} [built]
chunk {334} async-b.js (async-b) 32 bytes <{179}> <{216}> [rendered]
    > ./b [10] ./index.js 3:0-47
 [996] ./b.js 12 bytes {334} [built]
     + 1 hidden dependent module
chunk {794} async-a.js (async-a) 32 bytes <{179}> <{216}> [rendered]
    > ./a [10] ./index.js 2:0-47
 [847] ./a.js 12 bytes {794} [built]
     + 1 hidden dependent module"
`;

exports[`StatsTestCases should print correct stats for split-chunks-issue-7401 1`] = `
"Entrypoint a = 282.js a.js
Entrypoint b = b.js
Chunk Group c = 282.js c.js
chunk {128} b.js (b) 43 bytes (javascript) 4.42 KiB (runtime) >{282}< >{459}< [entry] [rendered]
    > ./b b
 [996] ./b.js 43 bytes {128} [built]
     + 5 hidden root modules
chunk {282} 282.js 20 bytes <{128}> ={459}= ={786}= [initial] [rendered] split chunk (cache group: defaultVendors)
    > ./c [996] ./b.js 1:0-41
    > ./a a
 [282] ./node_modules/x.js 20 bytes {282} [built]
chunk {459} c.js (c) 12 bytes <{128}> ={282}= [rendered]
    > ./c [996] ./b.js 1:0-41
 [460] ./c.js 12 bytes {459} [built]
chunk {786} a.js (a) 12 bytes (javascript) 2.59 KiB (runtime) ={282}= [entry] [rendered]
    > ./a a
 [847] ./a.js 12 bytes {786} [built]
     + 2 hidden root modules"
`;

exports[`StatsTestCases should print correct stats for split-chunks-keep-remaining-size 1`] = `
"Entrypoint main = default/main.js
chunk {179} default/main.js (main) 147 bytes (javascript) 5.07 KiB (runtime) >{334}< >{383}< >{794}< >{821}< [entry] [rendered]
    > ./ main
 [10] ./index.js 147 bytes {179} [built]
     + 7 hidden chunk modules
chunk {334} default/async-b.js (async-b) 39 bytes <{179}> ={821}= [rendered]
    > ./b [10] ./index.js 2:0-47
 [996] ./b.js 39 bytes {334} [built]
chunk {383} default/async-c.js (async-c) 39 bytes <{179}> ={821}= [rendered]
    > ./c [10] ./index.js 3:0-47
 [460] ./c.js 39 bytes {383} [built]
chunk {794} default/async-a.js (async-a) 141 bytes <{179}> [rendered]
    > ./a [10] ./index.js 1:0-47
 [552] ./node_modules/shared.js?1 102 bytes {794} [built]
 [847] ./a.js 39 bytes {794} [built]
chunk {821} default/821.js 102 bytes <{179}> ={334}= ={383}= [rendered] split chunk (cache group: defaultVendors)
    > ./b [10] ./index.js 2:0-47
    > ./c [10] ./index.js 3:0-47
 [821] ./node_modules/shared.js?2 102 bytes {821} [built]"
`;

exports[`StatsTestCases should print correct stats for split-chunks-max-size 1`] = `
"Child production:
    Entrypoint main = prod-869.js prod-410.js prod-main-10f51d07.js prod-main-3c98d7c3.js prod-main-6bb16544.js prod-main-1df31ce3.js prod-main-2f7dcf2e.js prod-main-e7c5ace7.js prod-main-5cfff2c6.js prod-main-1443e336.js prod-main-77a8c116.js prod-main-89a43a0f.js prod-main-12217e1d.js
    chunk {1} prod-main-6bb16544.js (main-6bb16544) 1.57 KiB ={59}= ={198}= ={204}= ={318}= ={358}= ={400}= ={410}= ={490}= ={520}= ={662}= ={663}= ={869}= [initial] [rendered]
        > ./ main
     [262] ./in-some-directory/very-big.js?1 1.57 KiB {1} [built]
    chunk {59} prod-main-77a8c116.js (main-77a8c116) 1.57 KiB ={1}= ={198}= ={204}= ={318}= ={358}= ={400}= ={410}= ={490}= ={520}= ={662}= ={663}= ={869}= [initial] [rendered]
        > ./ main
     [575] ./very-big.js?2 1.57 KiB {59} [built]
    chunk {198} prod-main-3c98d7c3.js (main-3c98d7c3) 536 bytes ={1}= ={59}= ={204}= ={318}= ={358}= ={400}= ={410}= ={490}= ={520}= ={662}= ={663}= ={869}= [initial] [rendered]
        > ./ main
      [11] ./in-some-directory/small.js?4 67 bytes {198} [built]
     [120] ./in-some-directory/big.js?1 268 bytes {198} [built]
     [663] ./in-some-directory/small.js?2 67 bytes {198} [built]
     [793] ./in-some-directory/small.js?3 67 bytes {198} [built]
     [973] ./in-some-directory/small.js?1 67 bytes {198} [built]
    chunk {204} prod-main-2f7dcf2e.js (main-2f7dcf2e) 603 bytes ={1}= ={59}= ={198}= ={318}= ={358}= ={400}= ={410}= ={490}= ={520}= ={662}= ={663}= ={869}= [initial] [rendered]
        > ./ main
      [40] ./inner-module/small.js?6 67 bytes {204} [built]
     [156] ./inner-module/small.js?9 67 bytes {204} [built]
     [576] ./inner-module/small.js?7 67 bytes {204} [built]
     [584] ./inner-module/small.js?3 67 bytes {204} [built]
     [638] ./inner-module/small.js?8 67 bytes {204} [built]
     [689] ./inner-module/small.js?5 67 bytes {204} [built]
     [706] ./inner-module/small.js?1 67 bytes {204} [built]
     [950] ./inner-module/small.js?2 67 bytes {204} [built]
     [988] ./inner-module/small.js?4 67 bytes {204} [built]
    chunk {318} prod-main-89a43a0f.js (main-89a43a0f) 1.57 KiB ={1}= ={59}= ={198}= ={204}= ={358}= ={400}= ={410}= ={490}= ={520}= ={662}= ={663}= ={869}= [initial] [rendered]
        > ./ main
     [221] ./very-big.js?3 1.57 KiB {318} [built]
    chunk {358} prod-main-e7c5ace7.js (main-e7c5ace7) 603 bytes ={1}= ={59}= ={198}= ={204}= ={318}= ={400}= ={410}= ={490}= ={520}= ={662}= ={663}= ={869}= [initial] [rendered]
        > ./ main
     [115] ./small.js?8 67 bytes {358} [built]
     [300] ./small.js?5 67 bytes {358} [built]
     [348] ./small.js?6 67 bytes {358} [built]
     [473] ./small.js?4 67 bytes {358} [built]
     [520] ./small.js?2 67 bytes {358} [built]
     [556] ./small.js?7 67 bytes {358} [built]
     [577] ./small.js?9 67 bytes {358} [built]
     [739] ./small.js?1 67 bytes {358} [built]
     [828] ./small.js?3 67 bytes {358} [built]
    chunk {400} prod-main-1443e336.js (main-1443e336) 603 bytes ={1}= ={59}= ={198}= ={204}= ={318}= ={358}= ={410}= ={490}= ={520}= ={662}= ={663}= ={869}= [initial] [rendered]
        > ./ main
      [32] ./subfolder/small.js?5 67 bytes {400} [built]
      [70] ./subfolder/small.js?4 67 bytes {400} [built]
     [309] ./subfolder/small.js?1 67 bytes {400} [built]
     [483] ./subfolder/small.js?8 67 bytes {400} [built]
     [802] ./subfolder/small.js?6 67 bytes {400} [built]
     [853] ./subfolder/small.js?2 67 bytes {400} [built]
     [943] ./subfolder/small.js?3 67 bytes {400} [built]
     [979] ./subfolder/small.js?9 67 bytes {400} [built]
     [996] ./subfolder/small.js?7 67 bytes {400} [built]
    chunk {410} prod-410.js 1.57 KiB ={1}= ={59}= ={198}= ={204}= ={318}= ={358}= ={400}= ={490}= ={520}= ={662}= ={663}= ={869}= [initial] [rendered] split chunk (cache group: defaultVendors)
        > ./ main
     [410] ./node_modules/very-big.js?1 1.57 KiB {410} [built]
    chunk {490} prod-main-5cfff2c6.js (main-5cfff2c6) 536 bytes ={1}= ={59}= ={198}= ={204}= ={318}= ={358}= ={400}= ={410}= ={520}= ={662}= ={663}= ={869}= [initial] [rendered]
        > ./ main
     [215] ./subfolder/big.js?1 268 bytes {490} [built]
     [499] ./subfolder/big.js?2 268 bytes {490} [built]
    chunk {520} prod-main-1df31ce3.js (main-1df31ce3) 1.19 KiB ={1}= ={59}= ={198}= ={204}= ={318}= ={358}= ={400}= ={410}= ={490}= ={662}= ={663}= ={869}= [initial] [rendered]
        > ./ main
     [10] ./index.js 1.19 KiB {520} [built]
    chunk {662} prod-main-10f51d07.js (main-10f51d07) 536 bytes ={1}= ={59}= ={198}= ={204}= ={318}= ={358}= ={400}= ={410}= ={490}= ={520}= ={663}= ={869}= [initial] [rendered]
        > ./ main
       [2] ./big.js?2 268 bytes {662} [built]
     [838] ./big.js?1 268 bytes {662} [built]
    chunk {663} prod-main-12217e1d.js (main-12217e1d) 1.57 KiB (javascript) 3.24 KiB (runtime) ={1}= ={59}= ={198}= ={204}= ={318}= ={358}= ={400}= ={410}= ={490}= ={520}= ={662}= ={869}= [entry] [rendered]
        > ./ main
     [463] ./very-big.js?1 1.57 KiB {663} [built]
         + 4 hidden root modules
    chunk {869} prod-869.js 402 bytes ={1}= ={59}= ={198}= ={204}= ={318}= ={358}= ={400}= ={410}= ={490}= ={520}= ={662}= ={663}= [initial] [rendered] split chunk (cache group: defaultVendors)
        > ./ main
     [302] ./node_modules/small.js?1 67 bytes {869} [built]
     [400] ./node_modules/big.js?1 268 bytes {869} [built]
     [732] ./node_modules/small.js?2 67 bytes {869} [built]
Child development:
    Entrypoint main = dev-vendors-node_modules_big_js_1-node_modules_small_js_1-node_modules_small_js_2.js dev-vendors-node_modules_very-big_js_1.js dev-main-big_js-1.js dev-main-in-some-directory_b.js dev-main-in-some-directory_very-big_js-8d76cf03.js dev-main-index_js-41f5a26e.js dev-main-inner-module_small_js-3.js dev-main-small_js-1.js dev-main-subfolder_big_js-b.js dev-main-subfolder_small_js-1.js dev-main-very-big_js-08cf55cf.js dev-main-very-big_js-4647fb9d.js dev-main-very-big_js-62f7f644.js
    chunk {main-big_js-1} dev-main-big_js-1.js (main-big_js-1) 536 bytes ={main-in-some-directory_b}= ={main-in-some-directory_very-big_js-8d76cf03}= ={main-index_js-41f5a26e}= ={main-inner-module_small_js-3}= ={main-small_js-1}= ={main-subfolder_big_js-b}= ={main-subfolder_small_js-1}= ={main-very-big_js-08cf55cf}= ={main-very-big_js-4647fb9d}= ={main-very-big_js-62f7f644}= ={vendors-node_modules_big_js_1-node_modules_small_js_1-node_modules_small_js_2}= ={vendors-node_modules_very-big_js_1}= [initial] [rendered]
        > ./ main
     [./big.js?1] 268 bytes {main-big_js-1} [built]
     [./big.js?2] 268 bytes {main-big_js-1} [built]
    chunk {main-in-some-directory_b} dev-main-in-some-directory_b.js (main-in-some-directory_b) 536 bytes ={main-big_js-1}= ={main-in-some-directory_very-big_js-8d76cf03}= ={main-index_js-41f5a26e}= ={main-inner-module_small_js-3}= ={main-small_js-1}= ={main-subfolder_big_js-b}= ={main-subfolder_small_js-1}= ={main-very-big_js-08cf55cf}= ={main-very-big_js-4647fb9d}= ={main-very-big_js-62f7f644}= ={vendors-node_modules_big_js_1-node_modules_small_js_1-node_modules_small_js_2}= ={vendors-node_modules_very-big_js_1}= [initial] [rendered]
        > ./ main
     [./in-some-directory/big.js?1] 268 bytes {main-in-some-directory_b} [built]
     [./in-some-directory/small.js?1] 67 bytes {main-in-some-directory_b} [built]
     [./in-some-directory/small.js?2] 67 bytes {main-in-some-directory_b} [built]
     [./in-some-directory/small.js?3] 67 bytes {main-in-some-directory_b} [built]
     [./in-some-directory/small.js?4] 67 bytes {main-in-some-directory_b} [built]
    chunk {main-in-some-directory_very-big_js-8d76cf03} dev-main-in-some-directory_very-big_js-8d76cf03.js (main-in-some-directory_very-big_js-8d76cf03) 1.57 KiB ={main-big_js-1}= ={main-in-some-directory_b}= ={main-index_js-41f5a26e}= ={main-inner-module_small_js-3}= ={main-small_js-1}= ={main-subfolder_big_js-b}= ={main-subfolder_small_js-1}= ={main-very-big_js-08cf55cf}= ={main-very-big_js-4647fb9d}= ={main-very-big_js-62f7f644}= ={vendors-node_modules_big_js_1-node_modules_small_js_1-node_modules_small_js_2}= ={vendors-node_modules_very-big_js_1}= [initial] [rendered]
        > ./ main
     [./in-some-directory/very-big.js?1] 1.57 KiB {main-in-some-directory_very-big_js-8d76cf03} [built]
    chunk {main-index_js-41f5a26e} dev-main-index_js-41f5a26e.js (main-index_js-41f5a26e) 1.19 KiB ={main-big_js-1}= ={main-in-some-directory_b}= ={main-in-some-directory_very-big_js-8d76cf03}= ={main-inner-module_small_js-3}= ={main-small_js-1}= ={main-subfolder_big_js-b}= ={main-subfolder_small_js-1}= ={main-very-big_js-08cf55cf}= ={main-very-big_js-4647fb9d}= ={main-very-big_js-62f7f644}= ={vendors-node_modules_big_js_1-node_modules_small_js_1-node_modules_small_js_2}= ={vendors-node_modules_very-big_js_1}= [initial] [rendered]
        > ./ main
     [./index.js] 1.19 KiB {main-index_js-41f5a26e} [built]
    chunk {main-inner-module_small_js-3} dev-main-inner-module_small_js-3.js (main-inner-module_small_js-3) 603 bytes ={main-big_js-1}= ={main-in-some-directory_b}= ={main-in-some-directory_very-big_js-8d76cf03}= ={main-index_js-41f5a26e}= ={main-small_js-1}= ={main-subfolder_big_js-b}= ={main-subfolder_small_js-1}= ={main-very-big_js-08cf55cf}= ={main-very-big_js-4647fb9d}= ={main-very-big_js-62f7f644}= ={vendors-node_modules_big_js_1-node_modules_small_js_1-node_modules_small_js_2}= ={vendors-node_modules_very-big_js_1}= [initial] [rendered]
        > ./ main
     [./inner-module/small.js?1] 67 bytes {main-inner-module_small_js-3} [built]
     [./inner-module/small.js?2] 67 bytes {main-inner-module_small_js-3} [built]
     [./inner-module/small.js?3] 67 bytes {main-inner-module_small_js-3} [built]
     [./inner-module/small.js?4] 67 bytes {main-inner-module_small_js-3} [built]
     [./inner-module/small.js?5] 67 bytes {main-inner-module_small_js-3} [built]
     [./inner-module/small.js?6] 67 bytes {main-inner-module_small_js-3} [built]
     [./inner-module/small.js?7] 67 bytes {main-inner-module_small_js-3} [built]
     [./inner-module/small.js?8] 67 bytes {main-inner-module_small_js-3} [built]
     [./inner-module/small.js?9] 67 bytes {main-inner-module_small_js-3} [built]
    chunk {main-small_js-1} dev-main-small_js-1.js (main-small_js-1) 603 bytes ={main-big_js-1}= ={main-in-some-directory_b}= ={main-in-some-directory_very-big_js-8d76cf03}= ={main-index_js-41f5a26e}= ={main-inner-module_small_js-3}= ={main-subfolder_big_js-b}= ={main-subfolder_small_js-1}= ={main-very-big_js-08cf55cf}= ={main-very-big_js-4647fb9d}= ={main-very-big_js-62f7f644}= ={vendors-node_modules_big_js_1-node_modules_small_js_1-node_modules_small_js_2}= ={vendors-node_modules_very-big_js_1}= [initial] [rendered]
        > ./ main
     [./small.js?1] 67 bytes {main-small_js-1} [built]
     [./small.js?2] 67 bytes {main-small_js-1} [built]
     [./small.js?3] 67 bytes {main-small_js-1} [built]
     [./small.js?4] 67 bytes {main-small_js-1} [built]
     [./small.js?5] 67 bytes {main-small_js-1} [built]
     [./small.js?6] 67 bytes {main-small_js-1} [built]
     [./small.js?7] 67 bytes {main-small_js-1} [built]
     [./small.js?8] 67 bytes {main-small_js-1} [built]
     [./small.js?9] 67 bytes {main-small_js-1} [built]
    chunk {main-subfolder_big_js-b} dev-main-subfolder_big_js-b.js (main-subfolder_big_js-b) 536 bytes ={main-big_js-1}= ={main-in-some-directory_b}= ={main-in-some-directory_very-big_js-8d76cf03}= ={main-index_js-41f5a26e}= ={main-inner-module_small_js-3}= ={main-small_js-1}= ={main-subfolder_small_js-1}= ={main-very-big_js-08cf55cf}= ={main-very-big_js-4647fb9d}= ={main-very-big_js-62f7f644}= ={vendors-node_modules_big_js_1-node_modules_small_js_1-node_modules_small_js_2}= ={vendors-node_modules_very-big_js_1}= [initial] [rendered]
        > ./ main
     [./subfolder/big.js?1] 268 bytes {main-subfolder_big_js-b} [built]
     [./subfolder/big.js?2] 268 bytes {main-subfolder_big_js-b} [built]
    chunk {main-subfolder_small_js-1} dev-main-subfolder_small_js-1.js (main-subfolder_small_js-1) 603 bytes ={main-big_js-1}= ={main-in-some-directory_b}= ={main-in-some-directory_very-big_js-8d76cf03}= ={main-index_js-41f5a26e}= ={main-inner-module_small_js-3}= ={main-small_js-1}= ={main-subfolder_big_js-b}= ={main-very-big_js-08cf55cf}= ={main-very-big_js-4647fb9d}= ={main-very-big_js-62f7f644}= ={vendors-node_modules_big_js_1-node_modules_small_js_1-node_modules_small_js_2}= ={vendors-node_modules_very-big_js_1}= [initial] [rendered]
        > ./ main
     [./subfolder/small.js?1] 67 bytes {main-subfolder_small_js-1} [built]
     [./subfolder/small.js?2] 67 bytes {main-subfolder_small_js-1} [built]
     [./subfolder/small.js?3] 67 bytes {main-subfolder_small_js-1} [built]
     [./subfolder/small.js?4] 67 bytes {main-subfolder_small_js-1} [built]
     [./subfolder/small.js?5] 67 bytes {main-subfolder_small_js-1} [built]
     [./subfolder/small.js?6] 67 bytes {main-subfolder_small_js-1} [built]
     [./subfolder/small.js?7] 67 bytes {main-subfolder_small_js-1} [built]
     [./subfolder/small.js?8] 67 bytes {main-subfolder_small_js-1} [built]
     [./subfolder/small.js?9] 67 bytes {main-subfolder_small_js-1} [built]
    chunk {main-very-big_js-08cf55cf} dev-main-very-big_js-08cf55cf.js (main-very-big_js-08cf55cf) 1.57 KiB ={main-big_js-1}= ={main-in-some-directory_b}= ={main-in-some-directory_very-big_js-8d76cf03}= ={main-index_js-41f5a26e}= ={main-inner-module_small_js-3}= ={main-small_js-1}= ={main-subfolder_big_js-b}= ={main-subfolder_small_js-1}= ={main-very-big_js-4647fb9d}= ={main-very-big_js-62f7f644}= ={vendors-node_modules_big_js_1-node_modules_small_js_1-node_modules_small_js_2}= ={vendors-node_modules_very-big_js_1}= [initial] [rendered]
        > ./ main
     [./very-big.js?2] 1.57 KiB {main-very-big_js-08cf55cf} [built]
    chunk {main-very-big_js-4647fb9d} dev-main-very-big_js-4647fb9d.js (main-very-big_js-4647fb9d) 1.57 KiB ={main-big_js-1}= ={main-in-some-directory_b}= ={main-in-some-directory_very-big_js-8d76cf03}= ={main-index_js-41f5a26e}= ={main-inner-module_small_js-3}= ={main-small_js-1}= ={main-subfolder_big_js-b}= ={main-subfolder_small_js-1}= ={main-very-big_js-08cf55cf}= ={main-very-big_js-62f7f644}= ={vendors-node_modules_big_js_1-node_modules_small_js_1-node_modules_small_js_2}= ={vendors-node_modules_very-big_js_1}= [initial] [rendered]
        > ./ main
     [./very-big.js?3] 1.57 KiB {main-very-big_js-4647fb9d} [built]
    chunk {main-very-big_js-62f7f644} dev-main-very-big_js-62f7f644.js (main-very-big_js-62f7f644) 3.61 KiB (runtime) 1.57 KiB (javascript) ={main-big_js-1}= ={main-in-some-directory_b}= ={main-in-some-directory_very-big_js-8d76cf03}= ={main-index_js-41f5a26e}= ={main-inner-module_small_js-3}= ={main-small_js-1}= ={main-subfolder_big_js-b}= ={main-subfolder_small_js-1}= ={main-very-big_js-08cf55cf}= ={main-very-big_js-4647fb9d}= ={vendors-node_modules_big_js_1-node_modules_small_js_1-node_modules_small_js_2}= ={vendors-node_modules_very-big_js_1}= [entry] [rendered]
        > ./ main
     [./very-big.js?1] 1.57 KiB {main-very-big_js-62f7f644} [built]
         + 4 hidden root modules
    chunk {vendors-node_modules_big_js_1-node_modules_small_js_1-node_modules_small_js_2} dev-vendors-node_modules_big_js_1-node_modules_small_js_1-node_modules_small_js_2.js 402 bytes ={main-big_js-1}= ={main-in-some-directory_b}= ={main-in-some-directory_very-big_js-8d76cf03}= ={main-index_js-41f5a26e}= ={main-inner-module_small_js-3}= ={main-small_js-1}= ={main-subfolder_big_js-b}= ={main-subfolder_small_js-1}= ={main-very-big_js-08cf55cf}= ={main-very-big_js-4647fb9d}= ={main-very-big_js-62f7f644}= ={vendors-node_modules_very-big_js_1}= [initial] [rendered] split chunk (cache group: defaultVendors)
        > ./ main
     [./node_modules/big.js?1] 268 bytes {vendors-node_modules_big_js_1-node_modules_small_js_1-node_modules_small_js_2} [built]
     [./node_modules/small.js?1] 67 bytes {vendors-node_modules_big_js_1-node_modules_small_js_1-node_modules_small_js_2} [built]
     [./node_modules/small.js?2] 67 bytes {vendors-node_modules_big_js_1-node_modules_small_js_1-node_modules_small_js_2} [built]
    chunk {vendors-node_modules_very-big_js_1} dev-vendors-node_modules_very-big_js_1.js 1.57 KiB ={main-big_js-1}= ={main-in-some-directory_b}= ={main-in-some-directory_very-big_js-8d76cf03}= ={main-index_js-41f5a26e}= ={main-inner-module_small_js-3}= ={main-small_js-1}= ={main-subfolder_big_js-b}= ={main-subfolder_small_js-1}= ={main-very-big_js-08cf55cf}= ={main-very-big_js-4647fb9d}= ={main-very-big_js-62f7f644}= ={vendors-node_modules_big_js_1-node_modules_small_js_1-node_modules_small_js_2}= [initial] [rendered] split chunk (cache group: defaultVendors)
        > ./ main
     [./node_modules/very-big.js?1] 1.57 KiB {vendors-node_modules_very-big_js_1} [built]
Child switched:
    Entrypoint main = switched-247.js switched-main-7aeafcb2.js switched-main-6bb16544.js switched-main-1df31ce3.js switched-main-879072e3.js switched-main-77a8c116.js switched-main-89a43a0f.js switched-main-12217e1d.js
    chunk {1} switched-main-6bb16544.js (main-6bb16544) 1.57 KiB ={59}= ={247}= ={318}= ={520}= ={581}= ={663}= ={997}= [initial] [rendered]
        > ./ main
     [262] ./in-some-directory/very-big.js?1 1.57 KiB {1} [built]
    chunk {59} switched-main-77a8c116.js (main-77a8c116) 1.57 KiB ={1}= ={247}= ={318}= ={520}= ={581}= ={663}= ={997}= [initial] [rendered]
        > ./ main
     [575] ./very-big.js?2 1.57 KiB {59} [built]
    chunk {247} switched-247.js 1.96 KiB ={1}= ={59}= ={318}= ={520}= ={581}= ={663}= ={997}= [initial] [rendered] split chunk (cache group: defaultVendors)
        > ./ main
     [302] ./node_modules/small.js?1 67 bytes {247} [built]
     [400] ./node_modules/big.js?1 268 bytes {247} [built]
     [410] ./node_modules/very-big.js?1 1.57 KiB {247} [built]
     [732] ./node_modules/small.js?2 67 bytes {247} [built]
    chunk {318} switched-main-89a43a0f.js (main-89a43a0f) 1.57 KiB ={1}= ={59}= ={247}= ={520}= ={581}= ={663}= ={997}= [initial] [rendered]
        > ./ main
     [221] ./very-big.js?3 1.57 KiB {318} [built]
    chunk {520} switched-main-1df31ce3.js (main-1df31ce3) 1.19 KiB ={1}= ={59}= ={247}= ={318}= ={581}= ={663}= ={997}= [initial] [rendered]
        > ./ main
     [10] ./index.js 1.19 KiB {520} [built]
    chunk {581} switched-main-879072e3.js (main-879072e3) 1.7 KiB ={1}= ={59}= ={247}= ={318}= ={520}= ={663}= ={997}= [initial] [rendered]
        > ./ main
      [70] ./subfolder/small.js?4 67 bytes {581} [built]
     [115] ./small.js?8 67 bytes {581} [built]
     [215] ./subfolder/big.js?1 268 bytes {581} [built]
     [300] ./small.js?5 67 bytes {581} [built]
     [309] ./subfolder/small.js?1 67 bytes {581} [built]
     [348] ./small.js?6 67 bytes {581} [built]
     [473] ./small.js?4 67 bytes {581} [built]
     [499] ./subfolder/big.js?2 268 bytes {581} [built]
     [520] ./small.js?2 67 bytes {581} [built]
     [556] ./small.js?7 67 bytes {581} [built]
     [577] ./small.js?9 67 bytes {581} [built]
     [739] ./small.js?1 67 bytes {581} [built]
     [828] ./small.js?3 67 bytes {581} [built]
     [853] ./subfolder/small.js?2 67 bytes {581} [built]
     [943] ./subfolder/small.js?3 67 bytes {581} [built]
         + 5 hidden root modules
    chunk {663} switched-main-12217e1d.js (main-12217e1d) 1.57 KiB (javascript) 3.22 KiB (runtime) ={1}= ={59}= ={247}= ={318}= ={520}= ={581}= ={997}= [entry] [rendered]
        > ./ main
     [463] ./very-big.js?1 1.57 KiB {663} [built]
         + 4 hidden root modules
    chunk {997} switched-main-7aeafcb2.js (main-7aeafcb2) 1.64 KiB ={1}= ={59}= ={247}= ={318}= ={520}= ={581}= ={663}= [initial] [rendered]
        > ./ main
       [2] ./big.js?2 268 bytes {997} [built]
      [40] ./inner-module/small.js?6 67 bytes {997} [built]
     [120] ./in-some-directory/big.js?1 268 bytes {997} [built]
     [156] ./inner-module/small.js?9 67 bytes {997} [built]
     [576] ./inner-module/small.js?7 67 bytes {997} [built]
     [584] ./inner-module/small.js?3 67 bytes {997} [built]
     [638] ./inner-module/small.js?8 67 bytes {997} [built]
     [663] ./in-some-directory/small.js?2 67 bytes {997} [built]
     [689] ./inner-module/small.js?5 67 bytes {997} [built]
     [706] ./inner-module/small.js?1 67 bytes {997} [built]
     [793] ./in-some-directory/small.js?3 67 bytes {997} [built]
     [838] ./big.js?1 268 bytes {997} [built]
     [950] ./inner-module/small.js?2 67 bytes {997} [built]
     [973] ./in-some-directory/small.js?1 67 bytes {997} [built]
     [988] ./inner-module/small.js?4 67 bytes {997} [built]
         + 1 hidden root module

    WARNING in SplitChunksPlugin
    Cache group defaultVendors
    Configured minSize (1000 bytes) is bigger than maxSize (100 bytes).
    This seem to be a invalid optimiziation.splitChunks configuration.

    WARNING in SplitChunksPlugin
    Fallback cache group
    Configured minSize (1000 bytes) is bigger than maxSize (100 bytes).
    This seem to be a invalid optimiziation.splitChunks configuration.

Child zero-min:
    Entrypoint main = zero-min-869.js zero-min-410.js zero-min-main-10f51d07.js zero-min-main-3c98d7c3.js zero-min-main-6bb16544.js zero-min-main-1df31ce3.js zero-min-main-2f7dcf2e.js zero-min-main-e7c5ace7.js zero-min-main-5cfff2c6.js zero-min-main-1443e336.js zero-min-main-77a8c116.js zero-min-main-89a43a0f.js zero-min-main-12217e1d.js
    chunk {1} zero-min-main-6bb16544.js (main-6bb16544) 1.57 KiB ={59}= ={198}= ={204}= ={318}= ={358}= ={400}= ={410}= ={490}= ={520}= ={662}= ={663}= ={869}= [initial] [rendered]
        > ./ main
     [262] ./in-some-directory/very-big.js?1 1.57 KiB {1} [built]
    chunk {59} zero-min-main-77a8c116.js (main-77a8c116) 1.57 KiB ={1}= ={198}= ={204}= ={318}= ={358}= ={400}= ={410}= ={490}= ={520}= ={662}= ={663}= ={869}= [initial] [rendered]
        > ./ main
     [575] ./very-big.js?2 1.57 KiB {59} [built]
    chunk {198} zero-min-main-3c98d7c3.js (main-3c98d7c3) 536 bytes ={1}= ={59}= ={204}= ={318}= ={358}= ={400}= ={410}= ={490}= ={520}= ={662}= ={663}= ={869}= [initial] [rendered]
        > ./ main
      [11] ./in-some-directory/small.js?4 67 bytes {198} [built]
     [120] ./in-some-directory/big.js?1 268 bytes {198} [built]
     [663] ./in-some-directory/small.js?2 67 bytes {198} [built]
     [793] ./in-some-directory/small.js?3 67 bytes {198} [built]
     [973] ./in-some-directory/small.js?1 67 bytes {198} [built]
    chunk {204} zero-min-main-2f7dcf2e.js (main-2f7dcf2e) 603 bytes ={1}= ={59}= ={198}= ={318}= ={358}= ={400}= ={410}= ={490}= ={520}= ={662}= ={663}= ={869}= [initial] [rendered]
        > ./ main
      [40] ./inner-module/small.js?6 67 bytes {204} [built]
     [156] ./inner-module/small.js?9 67 bytes {204} [built]
     [576] ./inner-module/small.js?7 67 bytes {204} [built]
     [584] ./inner-module/small.js?3 67 bytes {204} [built]
     [638] ./inner-module/small.js?8 67 bytes {204} [built]
     [689] ./inner-module/small.js?5 67 bytes {204} [built]
     [706] ./inner-module/small.js?1 67 bytes {204} [built]
     [950] ./inner-module/small.js?2 67 bytes {204} [built]
     [988] ./inner-module/small.js?4 67 bytes {204} [built]
    chunk {318} zero-min-main-89a43a0f.js (main-89a43a0f) 1.57 KiB ={1}= ={59}= ={198}= ={204}= ={358}= ={400}= ={410}= ={490}= ={520}= ={662}= ={663}= ={869}= [initial] [rendered]
        > ./ main
     [221] ./very-big.js?3 1.57 KiB {318} [built]
    chunk {358} zero-min-main-e7c5ace7.js (main-e7c5ace7) 603 bytes ={1}= ={59}= ={198}= ={204}= ={318}= ={400}= ={410}= ={490}= ={520}= ={662}= ={663}= ={869}= [initial] [rendered]
        > ./ main
     [115] ./small.js?8 67 bytes {358} [built]
     [300] ./small.js?5 67 bytes {358} [built]
     [348] ./small.js?6 67 bytes {358} [built]
     [473] ./small.js?4 67 bytes {358} [built]
     [520] ./small.js?2 67 bytes {358} [built]
     [556] ./small.js?7 67 bytes {358} [built]
     [577] ./small.js?9 67 bytes {358} [built]
     [739] ./small.js?1 67 bytes {358} [built]
     [828] ./small.js?3 67 bytes {358} [built]
    chunk {400} zero-min-main-1443e336.js (main-1443e336) 603 bytes ={1}= ={59}= ={198}= ={204}= ={318}= ={358}= ={410}= ={490}= ={520}= ={662}= ={663}= ={869}= [initial] [rendered]
        > ./ main
      [32] ./subfolder/small.js?5 67 bytes {400} [built]
      [70] ./subfolder/small.js?4 67 bytes {400} [built]
     [309] ./subfolder/small.js?1 67 bytes {400} [built]
     [483] ./subfolder/small.js?8 67 bytes {400} [built]
     [802] ./subfolder/small.js?6 67 bytes {400} [built]
     [853] ./subfolder/small.js?2 67 bytes {400} [built]
     [943] ./subfolder/small.js?3 67 bytes {400} [built]
     [979] ./subfolder/small.js?9 67 bytes {400} [built]
     [996] ./subfolder/small.js?7 67 bytes {400} [built]
    chunk {410} zero-min-410.js 1.57 KiB ={1}= ={59}= ={198}= ={204}= ={318}= ={358}= ={400}= ={490}= ={520}= ={662}= ={663}= ={869}= [initial] [rendered] split chunk (cache group: defaultVendors)
        > ./ main
     [410] ./node_modules/very-big.js?1 1.57 KiB {410} [built]
    chunk {490} zero-min-main-5cfff2c6.js (main-5cfff2c6) 536 bytes ={1}= ={59}= ={198}= ={204}= ={318}= ={358}= ={400}= ={410}= ={520}= ={662}= ={663}= ={869}= [initial] [rendered]
        > ./ main
     [215] ./subfolder/big.js?1 268 bytes {490} [built]
     [499] ./subfolder/big.js?2 268 bytes {490} [built]
    chunk {520} zero-min-main-1df31ce3.js (main-1df31ce3) 1.19 KiB ={1}= ={59}= ={198}= ={204}= ={318}= ={358}= ={400}= ={410}= ={490}= ={662}= ={663}= ={869}= [initial] [rendered]
        > ./ main
     [10] ./index.js 1.19 KiB {520} [built]
    chunk {662} zero-min-main-10f51d07.js (main-10f51d07) 536 bytes ={1}= ={59}= ={198}= ={204}= ={318}= ={358}= ={400}= ={410}= ={490}= ={520}= ={663}= ={869}= [initial] [rendered]
        > ./ main
       [2] ./big.js?2 268 bytes {662} [built]
     [838] ./big.js?1 268 bytes {662} [built]
    chunk {663} zero-min-main-12217e1d.js (main-12217e1d) 1.57 KiB (javascript) 3.24 KiB (runtime) ={1}= ={59}= ={198}= ={204}= ={318}= ={358}= ={400}= ={410}= ={490}= ={520}= ={662}= ={869}= [entry] [rendered]
        > ./ main
     [463] ./very-big.js?1 1.57 KiB {663} [built]
         + 4 hidden root modules
    chunk {869} zero-min-869.js 402 bytes ={1}= ={59}= ={198}= ={204}= ={318}= ={358}= ={400}= ={410}= ={490}= ={520}= ={662}= ={663}= [initial] [rendered] split chunk (cache group: defaultVendors)
        > ./ main
     [302] ./node_modules/small.js?1 67 bytes {869} [built]
     [400] ./node_modules/big.js?1 268 bytes {869} [built]
     [732] ./node_modules/small.js?2 67 bytes {869} [built]
Child max-async-size:
    Entrypoint main = max-async-size-main.js
    chunk {179} max-async-size-main.js (main) 2.47 KiB (javascript) 5.11 KiB (runtime) >{342}< >{385}< >{820}< >{920}< [entry] [rendered]
        > ./async main
     [855] ./async/index.js 386 bytes {179} [built]
         + 7 hidden root modules
         + 6 hidden dependent modules
    chunk {342} max-async-size-async-b-77a8c116.js (async-b-77a8c116) 1.57 KiB <{179}> ={385}= ={820}= ={920}= [rendered]
        > ./b [855] ./async/index.js 10:2-49
        > ./a [855] ./async/index.js 9:2-49
     [575] ./very-big.js?2 1.57 KiB {342} [built]
    chunk {385} max-async-size-async-b-12217e1d.js (async-b-12217e1d) 1.57 KiB <{179}> ={342}= ={820}= ={920}= [rendered]
        > ./b [855] ./async/index.js 10:2-49
        > ./a [855] ./async/index.js 9:2-49
     [463] ./very-big.js?1 1.57 KiB {385} [built]
    chunk {820} max-async-size-async-b-89a43a0f.js (async-b-89a43a0f) 1.57 KiB <{179}> ={342}= ={385}= ={920}= [rendered]
        > ./b [855] ./async/index.js 10:2-49
        > ./a [855] ./async/index.js 9:2-49
     [221] ./very-big.js?3 1.57 KiB {820} [built]
    chunk {920} max-async-size-async-b-bde52cb3.js (async-b-bde52cb3) 864 bytes <{179}> ={342}= ={385}= ={820}= [rendered]
        > ./b [855] ./async/index.js 10:2-49
        > ./a [855] ./async/index.js 9:2-49
     [245] ./async/b.js 72 bytes {920} [built]
     [699] ./async/a.js 189 bytes {920} [built]
         + 9 hidden dependent modules
Child enforce-min-size:
    Entrypoint main = enforce-min-size-519.js enforce-min-size-614.js enforce-min-size-262.js enforce-min-size-10.js enforce-min-size-434.js enforce-min-size-869.js enforce-min-size-410.js enforce-min-size-692.js enforce-min-size-825.js enforce-min-size-822.js enforce-min-size-575.js enforce-min-size-221.js enforce-min-size-463.js enforce-min-size-main.js
    chunk {10} enforce-min-size-10.js 1.19 KiB ={179}= ={221}= ={262}= ={410}= ={434}= ={463}= ={519}= ={575}= ={614}= ={692}= ={822}= ={825}= ={869}= [initial] [rendered] split chunk (cache group: all)
        > ./ main
     [10] ./index.js 1.19 KiB {10} [built]
    chunk {179} enforce-min-size-main.js (main) 3.25 KiB ={10}= ={221}= ={262}= ={410}= ={434}= ={463}= ={519}= ={575}= ={614}= ={692}= ={822}= ={825}= ={869}= [entry] [rendered]
        > ./ main
        4 root modules
    chunk {221} enforce-min-size-221.js 1.57 KiB ={10}= ={179}= ={262}= ={410}= ={434}= ={463}= ={519}= ={575}= ={614}= ={692}= ={822}= ={825}= ={869}= [initial] [rendered] split chunk (cache group: all)
        > ./ main
     [221] ./very-big.js?3 1.57 KiB {221} [built]
    chunk {262} enforce-min-size-262.js 1.57 KiB ={10}= ={179}= ={221}= ={410}= ={434}= ={463}= ={519}= ={575}= ={614}= ={692}= ={822}= ={825}= ={869}= [initial] [rendered] split chunk (cache group: all)
        > ./ main
     [262] ./in-some-directory/very-big.js?1 1.57 KiB {262} [built]
    chunk {410} enforce-min-size-410.js 1.57 KiB ={10}= ={179}= ={221}= ={262}= ={434}= ={463}= ={519}= ={575}= ={614}= ={692}= ={822}= ={825}= ={869}= [initial] [rendered] split chunk (cache group: all)
        > ./ main
     [410] ./node_modules/very-big.js?1 1.57 KiB {410} [built]
    chunk {434} enforce-min-size-434.js 603 bytes ={10}= ={179}= ={221}= ={262}= ={410}= ={463}= ={519}= ={575}= ={614}= ={692}= ={822}= ={825}= ={869}= [initial] [rendered] split chunk (cache group: all)
        > ./ main
      [40] ./inner-module/small.js?6 67 bytes {434} [built]
     [156] ./inner-module/small.js?9 67 bytes {434} [built]
     [576] ./inner-module/small.js?7 67 bytes {434} [built]
     [584] ./inner-module/small.js?3 67 bytes {434} [built]
     [638] ./inner-module/small.js?8 67 bytes {434} [built]
     [689] ./inner-module/small.js?5 67 bytes {434} [built]
     [706] ./inner-module/small.js?1 67 bytes {434} [built]
     [950] ./inner-module/small.js?2 67 bytes {434} [built]
     [988] ./inner-module/small.js?4 67 bytes {434} [built]
    chunk {463} enforce-min-size-463.js 1.57 KiB ={10}= ={179}= ={221}= ={262}= ={410}= ={434}= ={519}= ={575}= ={614}= ={692}= ={822}= ={825}= ={869}= [initial] [rendered] split chunk (cache group: all)
        > ./ main
     [463] ./very-big.js?1 1.57 KiB {463} [built]
    chunk {519} enforce-min-size-519.js 536 bytes ={10}= ={179}= ={221}= ={262}= ={410}= ={434}= ={463}= ={575}= ={614}= ={692}= ={822}= ={825}= ={869}= [initial] [rendered] split chunk (cache group: all)
        > ./ main
       [2] ./big.js?2 268 bytes {519} [built]
     [838] ./big.js?1 268 bytes {519} [built]
    chunk {575} enforce-min-size-575.js 1.57 KiB ={10}= ={179}= ={221}= ={262}= ={410}= ={434}= ={463}= ={519}= ={614}= ={692}= ={822}= ={825}= ={869}= [initial] [rendered] split chunk (cache group: all)
        > ./ main
     [575] ./very-big.js?2 1.57 KiB {575} [built]
    chunk {614} enforce-min-size-614.js 536 bytes ={10}= ={179}= ={221}= ={262}= ={410}= ={434}= ={463}= ={519}= ={575}= ={692}= ={822}= ={825}= ={869}= [initial] [rendered] split chunk (cache group: all)
        > ./ main
      [11] ./in-some-directory/small.js?4 67 bytes {614} [built]
     [120] ./in-some-directory/big.js?1 268 bytes {614} [built]
     [663] ./in-some-directory/small.js?2 67 bytes {614} [built]
     [793] ./in-some-directory/small.js?3 67 bytes {614} [built]
     [973] ./in-some-directory/small.js?1 67 bytes {614} [built]
    chunk {692} enforce-min-size-692.js 603 bytes ={10}= ={179}= ={221}= ={262}= ={410}= ={434}= ={463}= ={519}= ={575}= ={614}= ={822}= ={825}= ={869}= [initial] [rendered] split chunk (cache group: all)
        > ./ main
     [115] ./small.js?8 67 bytes {692} [built]
     [300] ./small.js?5 67 bytes {692} [built]
     [348] ./small.js?6 67 bytes {692} [built]
     [473] ./small.js?4 67 bytes {692} [built]
     [520] ./small.js?2 67 bytes {692} [built]
     [556] ./small.js?7 67 bytes {692} [built]
     [577] ./small.js?9 67 bytes {692} [built]
     [739] ./small.js?1 67 bytes {692} [built]
     [828] ./small.js?3 67 bytes {692} [built]
    chunk {822} enforce-min-size-822.js 603 bytes ={10}= ={179}= ={221}= ={262}= ={410}= ={434}= ={463}= ={519}= ={575}= ={614}= ={692}= ={825}= ={869}= [initial] [rendered] split chunk (cache group: all)
        > ./ main
      [32] ./subfolder/small.js?5 67 bytes {822} [built]
      [70] ./subfolder/small.js?4 67 bytes {822} [built]
     [309] ./subfolder/small.js?1 67 bytes {822} [built]
     [483] ./subfolder/small.js?8 67 bytes {822} [built]
     [802] ./subfolder/small.js?6 67 bytes {822} [built]
     [853] ./subfolder/small.js?2 67 bytes {822} [built]
     [943] ./subfolder/small.js?3 67 bytes {822} [built]
     [979] ./subfolder/small.js?9 67 bytes {822} [built]
     [996] ./subfolder/small.js?7 67 bytes {822} [built]
    chunk {825} enforce-min-size-825.js 536 bytes ={10}= ={179}= ={221}= ={262}= ={410}= ={434}= ={463}= ={519}= ={575}= ={614}= ={692}= ={822}= ={869}= [initial] [rendered] split chunk (cache group: all)
        > ./ main
     [215] ./subfolder/big.js?1 268 bytes {825} [built]
     [499] ./subfolder/big.js?2 268 bytes {825} [built]
    chunk {869} enforce-min-size-869.js 402 bytes ={10}= ={179}= ={221}= ={262}= ={410}= ={434}= ={463}= ={519}= ={575}= ={614}= ={692}= ={822}= ={825}= [initial] [rendered] split chunk (cache group: all)
        > ./ main
     [302] ./node_modules/small.js?1 67 bytes {869} [built]
     [400] ./node_modules/big.js?1 268 bytes {869} [built]
     [732] ./node_modules/small.js?2 67 bytes {869} [built]"
`;

exports[`StatsTestCases should print correct stats for split-chunks-prefer-bigger-splits 1`] = `
"Entrypoint main = default/main.js
chunk {118} default/118.js 110 bytes <{179}> ={334}= ={383}= [rendered] split chunk (cache group: default)
    > ./b [10] ./index.js 2:0-47
    > ./c [10] ./index.js 3:0-47
 [568] ./f.js 67 bytes {118} [built]
 [767] ./d.js 43 bytes {118} {794} [built]
chunk {179} default/main.js (main) 147 bytes (javascript) 5.07 KiB (runtime) >{118}< >{334}< >{383}< >{794}< [entry] [rendered]
    > ./ main
 [10] ./index.js 147 bytes {179} [built]
     + 7 hidden root modules
chunk {334} default/async-b.js (async-b) 105 bytes <{179}> ={118}= [rendered]
    > ./b [10] ./index.js 2:0-47
 [996] ./b.js 62 bytes {334} [built]
     + 1 hidden dependent module
chunk {383} default/async-c.js (async-c) 48 bytes <{179}> ={118}= [rendered]
    > ./c [10] ./index.js 3:0-47
 [460] ./c.js 48 bytes {383} [built]
chunk {794} default/async-a.js (async-a) 134 bytes <{179}> [rendered]
    > ./a [10] ./index.js 1:0-47
 [847] ./a.js 48 bytes {794} [built]
     + 2 hidden dependent modules"
`;

exports[`StatsTestCases should print correct stats for tree-shaking 1`] = `
"Hash: 394ab56fdb998a8398e6
Time: Xms
Built at: 1970-04-20 12:42:42
    Asset      Size  Chunks             Chunk Names
bundle.js  7.86 KiB   {179}  [emitted]  main
Entrypoint main = bundle.js
 [10] ./index.js 315 bytes {179} [built]
      [no exports]
[405] ./require.include.js 36 bytes {179} [built]
      [exports: a, default]
      [no exports used]
[416] ./unknown.js 1 bytes {179} [built]
      [only some exports used: c]
[419] ./unknown2.js 1 bytes {179} [built]
      [only some exports used: y]
[641] ./reexport-unknown.js 83 bytes {179} [built]
      [exports: a, b, c, d]
      [only some exports used: a, c]
[706] ./edge.js 45 bytes {179} [built]
      [only some exports used: y]
[729] ./reexport-known.js 49 bytes {179} [built]
      [exports: a, b]
      [only some exports used: a]
[847] ./a.js 13 bytes {179} [built]
      [exports: a]
      [all exports used]
[867] ./reexport-star-known.js 41 bytes {179} [built]
      [exports: a, b]
      [only some exports used: a]
[918] ./reexport-star-unknown.js 68 bytes {179} [built]
      [only some exports used: a, c]
[996] ./b.js 13 bytes {179} [built]
      [exports: b]
      [no exports used]
    + 3 hidden modules"
`;

exports[`StatsTestCases should print correct stats for warnings-terser 1`] = `
"Hash: 3ebef370d43100ded7bc
Time: Xms
Built at: 1970-04-20 12:42:42
    Asset      Size  Chunks             Chunk Names
bundle.js  1.13 KiB   {179}  [emitted]  main
Entrypoint main = bundle.js
 [10] ./index.js 299 bytes {179} [built]
[847] ./a.js 249 bytes {179} [built]
    + 1 hidden module

WARNING in Terser Plugin: Dropping unused function someUnRemoteUsedFunction1 [./a.js:3,0]

WARNING in Terser Plugin: Dropping unused function someUnRemoteUsedFunction2 [./a.js:4,0]

WARNING in Terser Plugin: Dropping unused function someUnRemoteUsedFunction3 [./a.js:5,0]

WARNING in Terser Plugin: Dropping unused function someUnRemoteUsedFunction4 [./a.js:6,0]

WARNING in Terser Plugin: Dropping unused function someUnRemoteUsedFunction5 [./a.js:7,0]
"
`;

exports[`StatsTestCases should print correct stats for wasm-explorer-examples-sync 1`] = `
"Hash: 95cded38c001e943cb13
Time: Xms
Built at: 1970-04-20 12:42:42
                           Asset       Size   Chunks             Chunk Names
1d55f77c08cd19684f13.module.wasm  154 bytes  ({325})  [emitted]
200c03abdc3f4ae1e15c.module.wasm  290 bytes  ({780})  [emitted]
                   230.bundle.js  207 bytes    {230}  [emitted]
256e72dd8b9a83a6e45b.module.wasm  120 bytes  ({325})  [emitted]
                   325.bundle.js   3.71 KiB    {325}  [emitted]
                   526.bundle.js  359 bytes    {526}  [emitted]
                   780.bundle.js  495 bytes    {780}  [emitted]
                    99.bundle.js  205 bytes     {99}  [emitted]
a0e9dd97d7ced35a5b2c.module.wasm  154 bytes  ({780})  [emitted]
                       bundle.js   11.2 KiB    {520}  [emitted]  main-1df31ce3
d37b3336426771c2a6e2.module.wasm  531 bytes   ({99})  [emitted]
ebd3f263522776d85971.module.wasm  156 bytes  ({230})  [emitted]
Entrypoint main = bundle.js
chunk {99} 99.bundle.js 50 bytes (javascript) 531 bytes (webassembly) [rendered]
 [99] ./duff.wasm 50 bytes (javascript) 531 bytes (webassembly) {99} [built]
chunk {230} 230.bundle.js 50 bytes (javascript) 156 bytes (webassembly) [rendered]
 [230] ./Q_rsqrt.wasm 50 bytes (javascript) 156 bytes (webassembly) {230} [built]
chunk {325} 325.bundle.js 1.54 KiB (javascript) 274 bytes (webassembly) [rendered]
 [287] ./popcnt.wasm 50 bytes (javascript) 120 bytes (webassembly) {325} [built]
 [325] ./tests.js 1.44 KiB {325} [built]
 [819] ./testFunction.wasm 50 bytes (javascript) 154 bytes (webassembly) {325} [built]
chunk {520} bundle.js (main-1df31ce3) 586 bytes (javascript) 5.48 KiB (runtime) [entry] [rendered]
 [10] ./index.js 586 bytes {520} [built]
     + 7 hidden chunk modules
chunk {526} 526.bundle.js 34 bytes [rendered] split chunk (cache group: defaultVendors)
 [526] ./node_modules/env.js 34 bytes {526} [built]
chunk {780} 780.bundle.js 110 bytes (javascript) 444 bytes (webassembly) [rendered]
 [143] ./fact.wasm 50 bytes (javascript) 154 bytes (webassembly) {780} [built]
 [151] ./fast-math.wasm 60 bytes (javascript) 290 bytes (webassembly) {780} [built]
 [10] ./index.js 586 bytes {520} [built]
 [99] ./duff.wasm 50 bytes (javascript) 531 bytes (webassembly) {99} [built]
[143] ./fact.wasm 50 bytes (javascript) 154 bytes (webassembly) {780} [built]
[151] ./fast-math.wasm 60 bytes (javascript) 290 bytes (webassembly) {780} [built]
[230] ./Q_rsqrt.wasm 50 bytes (javascript) 156 bytes (webassembly) {230} [built]
[287] ./popcnt.wasm 50 bytes (javascript) 120 bytes (webassembly) {325} [built]
[325] ./tests.js 1.44 KiB {325} [built]
[526] ./node_modules/env.js 34 bytes {526} [built]
[819] ./testFunction.wasm 50 bytes (javascript) 154 bytes (webassembly) {325} [built]
    + 7 hidden modules"
`;<|MERGE_RESOLUTION|>--- conflicted
+++ resolved
@@ -5,29 +5,15 @@
 Child fitting:
     Hash: 71f2c3cc36b507e0e942
     Time: Xms
-<<<<<<< HEAD
     Built at: 1970-04-20 12:42:42
     PublicPath: (none)
-                      Asset      Size  Chunks             Chunk Names
-    3c19ea16aff43940b7fd.js  12.8 KiB    {10}  [emitted]
-    501a16e2f184bd3b8ea5.js  1.07 KiB   {785}  [emitted]
-    b655127fd4eca55a90aa.js  1.91 KiB   {394}  [emitted]
-    bac8938bfd9c34df221b.js  1.91 KiB   {102}  [emitted]
+                      Asset      Size  Chunks                         Chunk Names
+    3c19ea16aff43940b7fd.js  12.8 KiB    {10}  [emitted] [immutable]
+    501a16e2f184bd3b8ea5.js  1.07 KiB   {785}  [emitted] [immutable]
+    b655127fd4eca55a90aa.js  1.91 KiB   {394}  [emitted] [immutable]
+    bac8938bfd9c34df221b.js  1.91 KiB   {102}  [emitted] [immutable]
     Entrypoint main = b655127fd4eca55a90aa.js bac8938bfd9c34df221b.js 3c19ea16aff43940b7fd.js
     chunk {10} 3c19ea16aff43940b7fd.js 1.87 KiB (javascript) 6.41 KiB (runtime) [entry] [rendered]
-=======
-    Built at: Thu Jan 01 1970 00:00:00 GMT
-                      Asset      Size  Chunks                         Chunk Names
-    33966214360bbbb31383.js  1.94 KiB       2  [emitted] [immutable]  
-    445d4c6a1d7381d6cb2c.js  1.94 KiB       3  [emitted] [immutable]  
-    89433e8d9a08f7d757d9.js  11.2 KiB       1  [emitted] [immutable]  
-    d4b551c6319035df2898.js  1.05 KiB       0  [emitted] [immutable]  
-    Entrypoint main = 33966214360bbbb31383.js 445d4c6a1d7381d6cb2c.js 89433e8d9a08f7d757d9.js
-    chunk    {0} d4b551c6319035df2898.js 916 bytes <{1}> <{2}> <{3}>
-        > ./g [4] ./index.js 7:0-13
-     [7] ./g.js 916 bytes {0} [built]
-    chunk    {1} 89433e8d9a08f7d757d9.js 1.87 KiB ={2}= ={3}= >{0}< [entry] [rendered]
->>>>>>> 9c6b3678
         > ./index main
       [10] ./index.js 111 bytes {10} [built]
      [390] ./e.js 899 bytes {10} [built]
@@ -47,29 +33,15 @@
 Child content-change:
     Hash: 71f2c3cc36b507e0e942
     Time: Xms
-<<<<<<< HEAD
     Built at: 1970-04-20 12:42:42
     PublicPath: (none)
-                      Asset      Size  Chunks             Chunk Names
-    3c19ea16aff43940b7fd.js  12.8 KiB    {10}  [emitted]
-    501a16e2f184bd3b8ea5.js  1.07 KiB   {785}  [emitted]
-    b655127fd4eca55a90aa.js  1.91 KiB   {394}  [emitted]
-    bac8938bfd9c34df221b.js  1.91 KiB   {102}  [emitted]
+                      Asset      Size  Chunks                         Chunk Names
+    3c19ea16aff43940b7fd.js  12.8 KiB    {10}  [emitted] [immutable]
+    501a16e2f184bd3b8ea5.js  1.07 KiB   {785}  [emitted] [immutable]
+    b655127fd4eca55a90aa.js  1.91 KiB   {394}  [emitted] [immutable]
+    bac8938bfd9c34df221b.js  1.91 KiB   {102}  [emitted] [immutable]
     Entrypoint main = b655127fd4eca55a90aa.js bac8938bfd9c34df221b.js 3c19ea16aff43940b7fd.js
     chunk {10} 3c19ea16aff43940b7fd.js 1.87 KiB (javascript) 6.41 KiB (runtime) [entry] [rendered]
-=======
-    Built at: Thu Jan 01 1970 00:00:00 GMT
-                      Asset      Size  Chunks                         Chunk Names
-    33966214360bbbb31383.js  1.94 KiB       2  [emitted] [immutable]  
-    445d4c6a1d7381d6cb2c.js  1.94 KiB       3  [emitted] [immutable]  
-    89433e8d9a08f7d757d9.js  11.2 KiB       1  [emitted] [immutable]  
-    d4b551c6319035df2898.js  1.05 KiB       0  [emitted] [immutable]  
-    Entrypoint main = 33966214360bbbb31383.js 445d4c6a1d7381d6cb2c.js 89433e8d9a08f7d757d9.js
-    chunk    {0} d4b551c6319035df2898.js 916 bytes <{1}> <{2}> <{3}>
-        > ./g [4] ./index.js 7:0-13
-     [7] ./g.js 916 bytes {0} [built]
-    chunk    {1} 89433e8d9a08f7d757d9.js 1.87 KiB ={2}= ={3}= >{0}< [entry] [rendered]
->>>>>>> 9c6b3678
         > ./index main
       [10] ./index.js 111 bytes {10} [built]
      [390] ./e.js 899 bytes {10} [built]
@@ -91,65 +63,27 @@
 exports[`StatsTestCases should print correct stats for aggressive-splitting-on-demand 1`] = `
 "Hash: 434241b4a3ba782bed82
 Time: Xms
-<<<<<<< HEAD
 Built at: 1970-04-20 12:42:42
 PublicPath: (none)
-                  Asset        Size        Chunks             Chunk Names
-035ce1d102419ee4897b.js  1010 bytes         {701}  [emitted]
-1ffcc984ad7d7c92ab0b.js    1.91 KiB         {594}  [emitted]
-2d925701a76fac28b8cc.js    1.91 KiB         {817}  [emitted]
-4717957e3d668ff4f9e8.js    1.91 KiB         {591}  [emitted]
-49dd7266942f0ed4ae64.js  1010 bytes         {847}  [emitted]
-61fe00576946c9f2606d.js    1.91 KiB         {454}  [emitted]
-b18de3d2b973b820ea21.js    1.91 KiB  {294}, {701}  [emitted]
-bac8938bfd9c34df221b.js    1.91 KiB         {102}  [emitted]
-c0e562c433da5d2d3cb7.js    1.91 KiB  {390}, {523}  [emitted]
-d1200bb114eb31d95075.js    9.43 KiB         {179}  [emitted]  main
-f2593c9acd7da73fffbe.js  1010 bytes         {390}  [emitted]
-f50587036d9d0e61836c.js    1.91 KiB         {613}  [emitted]
+                  Asset        Size        Chunks                         Chunk Names
+035ce1d102419ee4897b.js  1010 bytes         {701}  [emitted] [immutable]
+1ffcc984ad7d7c92ab0b.js    1.91 KiB         {594}  [emitted] [immutable]
+2d925701a76fac28b8cc.js    1.91 KiB         {817}  [emitted] [immutable]
+4717957e3d668ff4f9e8.js    1.91 KiB         {591}  [emitted] [immutable]
+49dd7266942f0ed4ae64.js  1010 bytes         {847}  [emitted] [immutable]
+61fe00576946c9f2606d.js    1.91 KiB         {454}  [emitted] [immutable]
+b18de3d2b973b820ea21.js    1.91 KiB  {294}, {701}  [emitted] [immutable]
+bac8938bfd9c34df221b.js    1.91 KiB         {102}  [emitted] [immutable]
+c0e562c433da5d2d3cb7.js    1.91 KiB  {390}, {523}  [emitted] [immutable]
+d1200bb114eb31d95075.js    9.43 KiB         {179}  [emitted] [immutable]  main
+f2593c9acd7da73fffbe.js  1010 bytes         {390}  [emitted] [immutable]
+f50587036d9d0e61836c.js    1.91 KiB         {613}  [emitted] [immutable]
 Entrypoint main = d1200bb114eb31d95075.js
 chunk {102} bac8938bfd9c34df221b.js 1.76 KiB [rendered] [recorded] aggressive splitted
     > ./c ./d ./e [942] ./index.js 3:0-30
  [460] ./c.js 899 bytes {102} {591} [built]
  [767] ./d.js 899 bytes {102} {817} [built]
 chunk {179} d1200bb114eb31d95075.js (main) 248 bytes (javascript) 4.44 KiB (runtime) [entry] [rendered]
-=======
-Built at: Thu Jan 01 1970 00:00:00 GMT
-                  Asset      Size  Chunks                         Chunk Names
-01a8254701931adbf278.js  1.01 KiB       9  [emitted] [immutable]  
-07830cd8072d83cdc6ad.js  1.01 KiB      10  [emitted] [immutable]  
-2736cf9d79233cd0a9b6.js  1.93 KiB       0  [emitted] [immutable]  
-29de52df747b400f6177.js     1 KiB       1  [emitted] [immutable]  
-41be79832883258c21e6.js  1.94 KiB       6  [emitted] [immutable]  
-43c1ac24102c075ecb2d.js  1.94 KiB    3, 1  [emitted] [immutable]  
-5bc7f208cd99a83b4e33.js  1.94 KiB       8  [emitted] [immutable]  
-7f83e5c2f4e52435dd2c.js  1.96 KiB       2  [emitted] [immutable]  
-ba9fedb7aa0c69201639.js  1.94 KiB      11  [emitted] [immutable]  
-d40ae25f5e7ef09d2e24.js  1.94 KiB   7, 10  [emitted] [immutable]  
-e5fb899955fa03a8053b.js  1.94 KiB       5  [emitted] [immutable]  
-fee750e8c7671a0612b7.js  9.86 KiB       4  [emitted] [immutable]  main
-Entrypoint main = fee750e8c7671a0612b7.js
-chunk    {0} 2736cf9d79233cd0a9b6.js 1.76 KiB <{4}> ={1}= ={2}= ={3}= ={6}= ={10}= [recorded] aggressive splitted
-    > ./b ./d ./e ./f ./g [11] ./index.js 5:0-44
-    > ./b ./d ./e ./f ./g ./h ./i ./j ./k [11] ./index.js 6:0-72
- [0] ./b.js 899 bytes {0} {5} [built]
- [1] ./d.js 899 bytes {0} {8} [built]
-chunk    {1} 29de52df747b400f6177.js 899 bytes <{4}> ={0}= ={2}= ={8}=
-    > ./c ./d ./e [11] ./index.js 3:0-30
-    > ./b ./d ./e ./f ./g [11] ./index.js 5:0-44
- [2] ./e.js 899 bytes {1} {3} [built]
-chunk    {2} 7f83e5c2f4e52435dd2c.js 1.76 KiB <{4}> ={0}= ={1}= ={3}= ={6}= ={7}= ={10}= ={11}= [recorded] aggressive splitted
-    > ./f ./g ./h ./i ./j ./k [11] ./index.js 4:0-51
-    > ./b ./d ./e ./f ./g [11] ./index.js 5:0-44
-    > ./b ./d ./e ./f ./g ./h ./i ./j ./k [11] ./index.js 6:0-72
- [3] ./f.js 899 bytes {2} [built]
- [4] ./g.js 901 bytes {2} [built]
-chunk    {3} 43c1ac24102c075ecb2d.js 1.76 KiB <{4}> ={0}= ={2}= ={6}= ={10}= [rendered] [recorded] aggressive splitted
-    > ./b ./d ./e ./f ./g ./h ./i ./j ./k [11] ./index.js 6:0-72
- [2] ./e.js 899 bytes {1} {3} [built]
- [6] ./h.js 899 bytes {3} {11} [built]
-chunk    {4} fee750e8c7671a0612b7.js (main) 248 bytes >{0}< >{1}< >{2}< >{3}< >{5}< >{6}< >{7}< >{8}< >{9}< >{10}< >{11}< [entry] [rendered]
->>>>>>> 9c6b3678
     > ./index main
  [942] ./index.js 248 bytes {179} [built]
      + 4 hidden chunk modules
@@ -200,11 +134,11 @@
 "Hash: 69bf1248ab820a0f4d8d
 Time: Xms
 Built at: 1970-04-20 12:42:42
-                   Asset       Size   Chunks             Chunk Names
-44af8fe384aadccba06e.svg  656 bytes  ({179})  [emitted]  (main)
-62787d6ac9d673cc8926.png   14.6 KiB  ({179})  [emitted]  (main)
-               bundle.js   4.42 KiB    {179}  [emitted]  main
-c2a9ba2e6ec92fd70245.jpg   5.89 KiB  ({179})  [emitted]  (main)
+                   Asset       Size   Chunks                         Chunk Names
+44af8fe384aadccba06e.svg  656 bytes  ({179})  [emitted] [immutable]  (main)
+62787d6ac9d673cc8926.png   14.6 KiB  ({179})  [emitted] [immutable]  (main)
+               bundle.js   4.42 KiB    {179}  [emitted]              main
+c2a9ba2e6ec92fd70245.jpg   5.89 KiB  ({179})  [emitted] [immutable]  (main)
 Entrypoint main = bundle.js (44af8fe384aadccba06e.svg 62787d6ac9d673cc8926.png c2a9ba2e6ec92fd70245.jpg)
  [10] ./index.js 111 bytes {179} [built]
 [359] ./images/file.jpg 5.89 KiB (asset) 42 bytes (javascript) {179} [built]
@@ -705,51 +639,25 @@
 Child
     Hash: e8a1307ea3c860453151
     Time: Xms
-<<<<<<< HEAD
     Built at: 1970-04-20 12:42:42
-                             Asset       Size  Chunks             Chunk Names
-       app.20e7d920f7a5dd7ba86a.js   6.72 KiB   {143}  [emitted]  app
-    vendor.3ca106870164d059e3b7.js  606 bytes   {736}  [emitted]  vendor
+                             Asset       Size  Chunks                         Chunk Names
+       app.20e7d920f7a5dd7ba86a.js   6.72 KiB   {143}  [emitted] [immutable]  app
+    vendor.3ca106870164d059e3b7.js  606 bytes   {736}  [emitted] [immutable]  vendor
     Entrypoint app = vendor.3ca106870164d059e3b7.js app.20e7d920f7a5dd7ba86a.js
     [117] ./entry-1.js + 2 modules 190 bytes {143} [built]
     [381] ./constants.js 87 bytes {736} [built]
         + 4 hidden modules
-=======
-    Built at: Thu Jan 01 1970 00:00:00 GMT
-                             Asset       Size  Chunks                         Chunk Names
-                            app.js   6.76 KiB       0  [emitted]              app
-    vendor.aa94f0c872c214f6cb2e.js  619 bytes       1  [emitted] [immutable]  vendor
-    Entrypoint app = vendor.aa94f0c872c214f6cb2e.js app.js
-    [./constants.js] 87 bytes {1} [built]
-    [./entry-1.js] ./entry-1.js + 2 modules 190 bytes {0} [built]
-        | ./entry-1.js 67 bytes [built]
-        | ./submodule-a.js 59 bytes [built]
-        | ./submodule-b.js 59 bytes [built]
->>>>>>> 9c6b3678
 Child
     Hash: 9325cea6a11512fc55f7
     Time: Xms
-<<<<<<< HEAD
     Built at: 1970-04-20 12:42:42
-                             Asset       Size  Chunks             Chunk Names
-       app.9ff34c93a677586ea3e1.js   6.74 KiB   {143}  [emitted]  app
-    vendor.3ca106870164d059e3b7.js  606 bytes   {736}  [emitted]  vendor
+                             Asset       Size  Chunks                         Chunk Names
+       app.9ff34c93a677586ea3e1.js   6.74 KiB   {143}  [emitted] [immutable]  app
+    vendor.3ca106870164d059e3b7.js  606 bytes   {736}  [emitted] [immutable]  vendor
     Entrypoint app = vendor.3ca106870164d059e3b7.js app.9ff34c93a677586ea3e1.js
     [381] ./constants.js 87 bytes {736} [built]
     [655] ./entry-2.js + 2 modules 197 bytes {143} [built]
         + 4 hidden modules"
-=======
-    Built at: Thu Jan 01 1970 00:00:00 GMT
-                             Asset       Size  Chunks                         Chunk Names
-                            app.js   6.78 KiB       0  [emitted]              app
-    vendor.aa94f0c872c214f6cb2e.js  619 bytes       1  [emitted] [immutable]  vendor
-    Entrypoint app = vendor.aa94f0c872c214f6cb2e.js app.js
-    [./constants.js] 87 bytes {1} [built]
-    [./entry-2.js] ./entry-2.js + 2 modules 197 bytes {0} [built]
-        | ./entry-2.js 67 bytes [built]
-        | ./submodule-a.js 59 bytes [built]
-        | ./submodule-c.js 66 bytes [built]"
->>>>>>> 9c6b3678
 `;
 
 exports[`StatsTestCases should print correct stats for concat-and-sideeffects 1`] = `
@@ -1195,9 +1103,9 @@
 `;
 
 exports[`StatsTestCases should print correct stats for immutable 1`] = `
-"                    Asset       Size  Chunks                         Chunk Names
-0.430ed4d8dc4c398f3e47.js  292 bytes       0  [emitted] [immutable]  
-  9e9e93814cb2524148a0.js   8.44 KiB    main  [emitted] [immutable]  main"
+"                  Asset       Size      Chunks                         Chunk Names
+5a00a5aaadb77d195a77.js  346 bytes  {chunk_js}  [emitted] [immutable]
+6f3582e5d1757d08c675.js   10.1 KiB      {main}  [emitted] [immutable]  main"
 `;
 
 exports[`StatsTestCases should print correct stats for import-context-filter 1`] = `
@@ -1260,78 +1168,42 @@
 Child
     Hash: 99ffcd8f42141d9c28b7
     Time: Xms
-<<<<<<< HEAD
     Built at: 1970-04-20 12:42:42
-                                     Asset       Size          Chunks             Chunk Names
-        a-all-a_js-5ed868390c43e7086a86.js  144 bytes      {all-a_js}  [emitted]
-            a-main-5b1dc11fec11f25eaf1b.js  115 bytes          {main}  [emitted]  main
-    a-runtime~main-d1e9699b86adac706ec9.js   4.75 KiB  {runtime~main}  [emitted]  runtime~main
+                                     Asset       Size          Chunks                         Chunk Names
+        a-all-a_js-5ed868390c43e7086a86.js  144 bytes      {all-a_js}  [emitted] [immutable]
+            a-main-5b1dc11fec11f25eaf1b.js  115 bytes          {main}  [emitted] [immutable]  main
+    a-runtime~main-d1e9699b86adac706ec9.js   4.75 KiB  {runtime~main}  [emitted] [immutable]  runtime~main
     Entrypoint main = a-runtime~main-d1e9699b86adac706ec9.js a-all-a_js-5ed868390c43e7086a86.js a-main-5b1dc11fec11f25eaf1b.js
     [./a.js] 18 bytes {all-a_js} [built]
         + 1 hidden module
-=======
-    Built at: Thu Jan 01 1970 00:00:00 GMT
-                                     Asset       Size        Chunks                         Chunk Names
-        a-all~main-0034bb84916bcade4cc7.js  154 bytes      all~main  [emitted] [immutable]  all~main
-            a-main-14ee9c594789bd77b887.js  108 bytes          main  [emitted] [immutable]  main
-    a-runtime~main-99691078705b39185f99.js   6.12 KiB  runtime~main  [emitted] [immutable]  runtime~main
-    Entrypoint main = a-runtime~main-99691078705b39185f99.js a-all~main-0034bb84916bcade4cc7.js a-main-14ee9c594789bd77b887.js
-    [0] ./a.js 18 bytes {all~main} [built]
->>>>>>> 9c6b3678
 Child
     Hash: 6d345881901567a13eae
     Time: Xms
-<<<<<<< HEAD
     Built at: 1970-04-20 12:42:42
-                                                       Asset       Size                            Chunks             Chunk Names
-                          b-all-b_js-89c3127ba563ffa436dc.js  497 bytes                        {all-b_js}  [emitted]
-                              b-main-f043bf83e8ebac493a99.js  148 bytes                            {main}  [emitted]  main
-                      b-runtime~main-4dcb3ddd3a8a25ba0a97.js    6.2 KiB                    {runtime~main}  [emitted]  runtime~main
-    b-vendors-node_modules_vendor_js-a7aa3079a16cbae3f591.js  189 bytes  {vendors-node_modules_vendor_js}  [emitted]
+                                                       Asset       Size                            Chunks                         Chunk Names
+                          b-all-b_js-89c3127ba563ffa436dc.js  497 bytes                        {all-b_js}  [emitted] [immutable]
+                              b-main-f043bf83e8ebac493a99.js  148 bytes                            {main}  [emitted] [immutable]  main
+                      b-runtime~main-4dcb3ddd3a8a25ba0a97.js    6.2 KiB                    {runtime~main}  [emitted] [immutable]  runtime~main
+    b-vendors-node_modules_vendor_js-a7aa3079a16cbae3f591.js  189 bytes  {vendors-node_modules_vendor_js}  [emitted] [immutable]
     Entrypoint main = b-runtime~main-4dcb3ddd3a8a25ba0a97.js b-vendors-node_modules_vendor_js-a7aa3079a16cbae3f591.js b-all-b_js-89c3127ba563ffa436dc.js b-main-f043bf83e8ebac493a99.js
     [./b.js] 17 bytes {all-b_js} [built]
     [./node_modules/vendor.js] 23 bytes {vendors-node_modules_vendor_js} [built]
         + 4 hidden modules
-=======
-    Built at: Thu Jan 01 1970 00:00:00 GMT
-                                     Asset       Size        Chunks                         Chunk Names
-        b-all~main-3f0b62a9e243706ccaf8.js  468 bytes      all~main  [emitted] [immutable]  all~main
-            b-main-09f4ddfc4098d7f3f188.js  123 bytes          main  [emitted] [immutable]  main
-    b-runtime~main-99691078705b39185f99.js   6.12 KiB  runtime~main  [emitted] [immutable]  runtime~main
-    b-vendors~main-f7664221ad5d986cf06a.js  163 bytes  vendors~main  [emitted] [immutable]  vendors~main
-    Entrypoint main = b-runtime~main-99691078705b39185f99.js b-vendors~main-f7664221ad5d986cf06a.js b-all~main-3f0b62a9e243706ccaf8.js b-main-09f4ddfc4098d7f3f188.js
-    [0] ./node_modules/vendor.js 23 bytes {vendors~main} [built]
-    [1] ./b.js 17 bytes {all~main} [built]
->>>>>>> 9c6b3678
 Child
     Hash: ecf48c9ff644f453240d
     Time: Xms
-<<<<<<< HEAD
     Built at: 1970-04-20 12:42:42
-                                                       Asset       Size                            Chunks             Chunk Names
-                          c-all-b_js-89c3127ba563ffa436dc.js  497 bytes                        {all-b_js}  [emitted]
-                          c-all-c_js-936472833753792cc303.js  364 bytes                        {all-c_js}  [emitted]
-                              c-main-74481bfa6b28e9e83c8f.js  164 bytes                            {main}  [emitted]  main
-                      c-runtime~main-07662f2ca56a15eb8680.js   11.2 KiB                    {runtime~main}  [emitted]  runtime~main
-    c-vendors-node_modules_vendor_js-a7aa3079a16cbae3f591.js  189 bytes  {vendors-node_modules_vendor_js}  [emitted]
+                                                       Asset       Size                            Chunks                         Chunk Names
+                          c-all-b_js-89c3127ba563ffa436dc.js  497 bytes                        {all-b_js}  [emitted] [immutable]
+                          c-all-c_js-936472833753792cc303.js  364 bytes                        {all-c_js}  [emitted] [immutable]
+                              c-main-74481bfa6b28e9e83c8f.js  164 bytes                            {main}  [emitted] [immutable]  main
+                      c-runtime~main-07662f2ca56a15eb8680.js   11.2 KiB                    {runtime~main}  [emitted] [immutable]  runtime~main
+    c-vendors-node_modules_vendor_js-a7aa3079a16cbae3f591.js  189 bytes  {vendors-node_modules_vendor_js}  [emitted] [immutable]
     Entrypoint main = c-runtime~main-07662f2ca56a15eb8680.js c-all-c_js-936472833753792cc303.js c-main-74481bfa6b28e9e83c8f.js (prefetch: c-vendors-node_modules_vendor_js-a7aa3079a16cbae3f591.js c-all-b_js-89c3127ba563ffa436dc.js)
     [./b.js] 17 bytes {all-b_js} [built]
     [./c.js] 61 bytes {all-c_js} [built]
     [./node_modules/vendor.js] 23 bytes {vendors-node_modules_vendor_js} [built]
         + 7 hidden modules"
-=======
-    Built at: Thu Jan 01 1970 00:00:00 GMT
-                                     Asset       Size        Chunks                         Chunk Names
-               c-0-5b8bdddff2dcbbac44bf.js  450 bytes             0  [emitted] [immutable]  
-               c-1-5eacbd7fee2224716029.js  153 bytes             1  [emitted] [immutable]  
-        c-all~main-3de9f206741c28715d19.js  305 bytes      all~main  [emitted] [immutable]  all~main
-            c-main-75156155081cda3092db.js  114 bytes          main  [emitted] [immutable]  main
-    c-runtime~main-e6fdf542ac2732af2e78.js   9.81 KiB  runtime~main  [emitted] [immutable]  runtime~main
-    Entrypoint main = c-runtime~main-e6fdf542ac2732af2e78.js c-all~main-3de9f206741c28715d19.js c-main-75156155081cda3092db.js (prefetch: c-1-5eacbd7fee2224716029.js c-0-5b8bdddff2dcbbac44bf.js)
-    [0] ./b.js 17 bytes {0} [built]
-    [1] ./c.js 61 bytes {all~main} [built]
-    [2] ./node_modules/vendor.js 23 bytes {1} [built]"
->>>>>>> 9c6b3678
 `;
 
 exports[`StatsTestCases should print correct stats for limit-chunk-count-plugin 1`] = `
@@ -2371,17 +2243,16 @@
 
 exports[`StatsTestCases should print correct stats for preset-normal-performance-ensure-filter-sourcemaps 1`] = `
 "Time: <CLR=BOLD>X</CLR>ms
-<<<<<<< HEAD
 Built at: 1970-04-20 <CLR=BOLD>12:42:42</CLR>
-      <CLR=BOLD>Asset</CLR>       <CLR=BOLD>Size</CLR>   <CLR=BOLD>Chunks</CLR>                    <CLR=BOLD>Chunk Names</CLR>
+      <CLR=BOLD>Asset</CLR>       <CLR=BOLD>Size</CLR>   <CLR=BOLD>Chunks</CLR>                          <CLR=BOLD>Chunk Names</CLR>
      <CLR=32,BOLD>460.js</CLR>  338 bytes    {<CLR=33,BOLD>460</CLR>}  <CLR=32,BOLD>[emitted]</CLR>
- <CLR=32,BOLD>460.js.map</CLR>  212 bytes  ({<CLR=33,BOLD>460</CLR>})  <CLR=32,BOLD>[emitted]</CLR>
+ <CLR=32,BOLD>460.js.map</CLR>  212 bytes  ({<CLR=33,BOLD>460</CLR>})  <CLR=32,BOLD>[emitted]</CLR> <CLR=32,BOLD>[dev]</CLR>
      <CLR=32,BOLD>524.js</CLR>  242 bytes    {<CLR=33,BOLD>524</CLR>}  <CLR=32,BOLD>[emitted]</CLR>
- <CLR=32,BOLD>524.js.map</CLR>  228 bytes  ({<CLR=33,BOLD>524</CLR>})  <CLR=32,BOLD>[emitted]</CLR>
+ <CLR=32,BOLD>524.js.map</CLR>  228 bytes  ({<CLR=33,BOLD>524</CLR>})  <CLR=32,BOLD>[emitted]</CLR> <CLR=32,BOLD>[dev]</CLR>
      <CLR=32,BOLD>996.js</CLR>  174 bytes    {<CLR=33,BOLD>996</CLR>}  <CLR=32,BOLD>[emitted]</CLR>
- <CLR=32,BOLD>996.js.map</CLR>  163 bytes  ({<CLR=33,BOLD>996</CLR>})  <CLR=32,BOLD>[emitted]</CLR>
-    <CLR=33,BOLD>main.js</CLR>    <CLR=33,BOLD>301 KiB</CLR>    {<CLR=33,BOLD>179</CLR>}  <CLR=32,BOLD>[emitted]</CLR>  <CLR=33,BOLD>[big]</CLR>  main
-<CLR=32,BOLD>main.js.map</CLR>   1.72 MiB  ({<CLR=33,BOLD>179</CLR>})  <CLR=32,BOLD>[emitted]</CLR>         (main)
+ <CLR=32,BOLD>996.js.map</CLR>  163 bytes  ({<CLR=33,BOLD>996</CLR>})  <CLR=32,BOLD>[emitted]</CLR> <CLR=32,BOLD>[dev]</CLR>
+    <CLR=33,BOLD>main.js</CLR>    <CLR=33,BOLD>301 KiB</CLR>    {<CLR=33,BOLD>179</CLR>}  <CLR=32,BOLD>[emitted]</CLR>        <CLR=33,BOLD>[big]</CLR>  main
+<CLR=32,BOLD>main.js.map</CLR>   1.72 MiB  ({<CLR=33,BOLD>179</CLR>})  <CLR=32,BOLD>[emitted]</CLR> <CLR=32,BOLD>[dev]</CLR>         (main)
 Entrypoint <CLR=BOLD>main</CLR> <CLR=33,BOLD>[big]</CLR> = <CLR=32,BOLD>main.js</CLR> (<CLR=32,BOLD>main.js.map</CLR>)
  [10] <CLR=BOLD>./index.js</CLR> 52 bytes {<CLR=33,BOLD>179</CLR>} <CLR=32,BOLD>[built]</CLR>
 [390] <CLR=BOLD>./e.js</CLR> 22 bytes {<CLR=33,BOLD>524</CLR>} <CLR=32,BOLD>[built]</CLR>
@@ -2392,27 +2263,6 @@
     + 4 hidden modules
 
 <CLR=33,BOLD>WARNING</CLR> in <CLR=BOLD>asset size limit: The following asset(s) exceed the recommended size limit (244 KiB).
-=======
-Built at: Thu Jan 01 1970 <CLR=BOLD>00:00:00</CLR> GMT
-      <CLR=BOLD>Asset</CLR>       <CLR=BOLD>Size</CLR>  <CLR=BOLD>Chunks</CLR>  <CLR=39,BOLD><CLR=22>                 <CLR=39,BOLD><CLR=22>       <CLR=BOLD>Chunk Names</CLR>
-       <CLR=32,BOLD>1.js</CLR>  262 bytes       <CLR=BOLD>1</CLR>  <CLR=32,BOLD>[emitted]</CLR>               
-   <CLR=32,BOLD>1.js.map</CLR>  216 bytes       <CLR=BOLD>1</CLR>  <CLR=32,BOLD>[emitted] [dev]</CLR>         
-       <CLR=32,BOLD>2.js</CLR>  182 bytes       <CLR=BOLD>2</CLR>  <CLR=32,BOLD>[emitted]</CLR>               
-   <CLR=32,BOLD>2.js.map</CLR>  156 bytes       <CLR=BOLD>2</CLR>  <CLR=32,BOLD>[emitted] [dev]</CLR>         
-       <CLR=32,BOLD>3.js</CLR>  319 bytes       <CLR=BOLD>3</CLR>  <CLR=32,BOLD>[emitted]</CLR>               
-   <CLR=32,BOLD>3.js.map</CLR>  210 bytes       <CLR=BOLD>3</CLR>  <CLR=32,BOLD>[emitted] [dev]</CLR>         
-    <CLR=33,BOLD>main.js</CLR>    <CLR=33,BOLD>301 KiB</CLR>       <CLR=BOLD>0</CLR>  <CLR=32,BOLD>[emitted]</CLR>        <CLR=33,BOLD>[big]</CLR>  main
-<CLR=32,BOLD>main.js.map</CLR>   1.72 MiB       <CLR=BOLD>0</CLR>  <CLR=32,BOLD>[emitted] [dev]</CLR>         main
-Entrypoint <CLR=BOLD>main</CLR> <CLR=33,BOLD>[big]</CLR> = <CLR=32,BOLD>main.js</CLR> <CLR=32,BOLD>main.js.map</CLR>
-[0] <CLR=BOLD>./index.js</CLR> 52 bytes {<CLR=33,BOLD>0</CLR>}<CLR=32,BOLD> [built]</CLR>
-[1] <CLR=BOLD>./a.js</CLR> 293 KiB {<CLR=33,BOLD>0</CLR>}<CLR=32,BOLD> [built]</CLR>
-[2] <CLR=BOLD>./b.js</CLR> 22 bytes {<CLR=33,BOLD>2</CLR>}<CLR=32,BOLD> [built]</CLR>
-[3] <CLR=BOLD>./c.js</CLR> 54 bytes {<CLR=33,BOLD>3</CLR>}<CLR=32,BOLD> [built]</CLR>
-[4] <CLR=BOLD>./d.js</CLR> 22 bytes {<CLR=33,BOLD>1</CLR>}<CLR=32,BOLD> [built]</CLR>
-[5] <CLR=BOLD>./e.js</CLR> 22 bytes {<CLR=33,BOLD>1</CLR>}<CLR=32,BOLD> [built]</CLR>
-
-<CLR=33,BOLD>WARNING in asset size limit: The following asset(s) exceed the recommended size limit (244 KiB).
->>>>>>> 9c6b3678
 This can impact web performance.
 Assets: 
   main.js (301 KiB)</CLR>
@@ -3845,19 +3695,19 @@
 "Hash: 95cded38c001e943cb13
 Time: Xms
 Built at: 1970-04-20 12:42:42
-                           Asset       Size   Chunks             Chunk Names
-1d55f77c08cd19684f13.module.wasm  154 bytes  ({325})  [emitted]
-200c03abdc3f4ae1e15c.module.wasm  290 bytes  ({780})  [emitted]
+                           Asset       Size   Chunks                         Chunk Names
+1d55f77c08cd19684f13.module.wasm  154 bytes  ({325})  [emitted] [immutable]
+200c03abdc3f4ae1e15c.module.wasm  290 bytes  ({780})  [emitted] [immutable]
                    230.bundle.js  207 bytes    {230}  [emitted]
-256e72dd8b9a83a6e45b.module.wasm  120 bytes  ({325})  [emitted]
+256e72dd8b9a83a6e45b.module.wasm  120 bytes  ({325})  [emitted] [immutable]
                    325.bundle.js   3.71 KiB    {325}  [emitted]
                    526.bundle.js  359 bytes    {526}  [emitted]
                    780.bundle.js  495 bytes    {780}  [emitted]
                     99.bundle.js  205 bytes     {99}  [emitted]
-a0e9dd97d7ced35a5b2c.module.wasm  154 bytes  ({780})  [emitted]
-                       bundle.js   11.2 KiB    {520}  [emitted]  main-1df31ce3
-d37b3336426771c2a6e2.module.wasm  531 bytes   ({99})  [emitted]
-ebd3f263522776d85971.module.wasm  156 bytes  ({230})  [emitted]
+a0e9dd97d7ced35a5b2c.module.wasm  154 bytes  ({780})  [emitted] [immutable]
+                       bundle.js   11.2 KiB    {520}  [emitted]              main-1df31ce3
+d37b3336426771c2a6e2.module.wasm  531 bytes   ({99})  [emitted] [immutable]
+ebd3f263522776d85971.module.wasm  156 bytes  ({230})  [emitted] [immutable]
 Entrypoint main = bundle.js
 chunk {99} 99.bundle.js 50 bytes (javascript) 531 bytes (webassembly) [rendered]
  [99] ./duff.wasm 50 bytes (javascript) 531 bytes (webassembly) {99} [built]
