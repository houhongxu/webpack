--- conflicted
+++ resolved
@@ -208,12 +208,8 @@
 		  },
 		  "output": Object {
 		    "assetModuleFilename": "[hash][ext][query]",
-<<<<<<< HEAD
 		    "baseURI": undefined,
-		    "chunkCallbackName": "webpackChunkwebpack",
-=======
 		    "charset": true,
->>>>>>> c8072823
 		    "chunkFilename": "[name].js",
 		    "chunkFormat": "array-push",
 		    "chunkLoadTimeout": 120000,
