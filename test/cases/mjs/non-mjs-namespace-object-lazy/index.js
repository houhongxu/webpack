--- conflicted
+++ resolved
@@ -1,10 +1,6 @@
 it("should receive a namespace object when importing commonjs", function(done) {
 	import("./cjs").then(function(result) {
-<<<<<<< HEAD
-		expect(result).toEqual({ default: { named: "named", default: "default" } });
-=======
-		result.should.be.eql({ named: "named", default: { named: "named", default: "default" } });
->>>>>>> bd043f8e
+		expect(result).toEqual({ named: "named", default: { named: "named", default: "default" } });
 		done();
 	}).catch(done);
 });
