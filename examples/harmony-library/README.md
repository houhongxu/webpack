# webpack.config.js

``` javascript
var path = require("path");
module.exports = {
	// mode: "development || "production",
	entry: "./example",
	output: {
		path: path.join(__dirname, "dist"),
		filename: "MyLibrary.umd.js",
		library: "MyLibrary",
		libraryTarget: "umd"
	}
};
```

# dist/MyLibrary.umd.js

``` javascript
(function webpackUniversalModuleDefinition(root, factory) {
	if(typeof exports === 'object' && typeof module === 'object')
		module.exports = factory();
	else if(typeof define === 'function' && define.amd)
		define([], factory);
	else if(typeof exports === 'object')
		exports["MyLibrary"] = factory();
	else
		root["MyLibrary"] = factory();
})(window, function() {
```
<details><summary><code>return /******/ (function(modules) { /* webpackBootstrap */ })</code></summary>

``` js
return /******/ (function(modules) { // webpackBootstrap
/******/ 	// The module cache
/******/ 	var installedModules = {};
/******/
/******/ 	// The require function
/******/ 	function __webpack_require__(moduleId) {
/******/
/******/ 		// Check if module is in cache
/******/ 		if(installedModules[moduleId]) {
/******/ 			return installedModules[moduleId].exports;
/******/ 		}
/******/ 		// Create a new module (and put it into the cache)
/******/ 		var module = installedModules[moduleId] = {
/******/ 			i: moduleId,
/******/ 			l: false,
/******/ 			exports: {}
/******/ 		};
/******/
/******/ 		// Execute the module function
/******/ 		modules[moduleId].call(module.exports, module, module.exports, __webpack_require__);
/******/
/******/ 		// Flag the module as loaded
/******/ 		module.l = true;
/******/
/******/ 		// Return the exports of the module
/******/ 		return module.exports;
/******/ 	}
/******/
/******/
/******/ 	// expose the modules object (__webpack_modules__)
/******/ 	__webpack_require__.m = modules;
/******/
/******/ 	// expose the module cache
/******/ 	__webpack_require__.c = installedModules;
/******/
/******/ 	// define getter function for harmony exports
/******/ 	__webpack_require__.d = function(exports, name, getter) {
/******/ 		if(!__webpack_require__.o(exports, name)) {
/******/ 			Object.defineProperty(exports, name, { enumerable: true, get: getter });
/******/ 		}
/******/ 	};
/******/
/******/ 	// define __esModule on exports
/******/ 	__webpack_require__.r = function(exports) {
/******/ 		if(typeof Symbol !== 'undefined' && Symbol.toStringTag) {
/******/ 			Object.defineProperty(exports, Symbol.toStringTag, { value: 'Module' });
/******/ 		}
/******/ 		Object.defineProperty(exports, '__esModule', { value: true });
/******/ 	};
/******/
/******/ 	// create a fake namespace object
/******/ 	// mode & 1: value is a module id, require it
/******/ 	// mode & 2: merge all properties of value into the ns
/******/ 	// mode & 4: return value when already ns object
/******/ 	// mode & 8|1: behave like require
/******/ 	__webpack_require__.t = function(value, mode) {
/******/ 		if(mode & 1) value = __webpack_require__(value);
/******/ 		if(mode & 8) return value;
/******/ 		if((mode & 4) && typeof value === 'object' && value && value.__esModule) return value;
/******/ 		var ns = Object.create(null);
/******/ 		__webpack_require__.r(ns);
/******/ 		Object.defineProperty(ns, 'default', { enumerable: true, value: value });
/******/ 		if(mode & 2 && typeof value != 'string') for(var key in value) __webpack_require__.d(ns, key, function(key) { return value[key]; }.bind(null, key));
/******/ 		return ns;
/******/ 	};
/******/
/******/ 	// getDefaultExport function for compatibility with non-harmony modules
/******/ 	__webpack_require__.n = function(module) {
/******/ 		var getter = module && module.__esModule ?
/******/ 			function getDefault() { return module['default']; } :
/******/ 			function getModuleExports() { return module; };
/******/ 		__webpack_require__.d(getter, 'a', getter);
/******/ 		return getter;
/******/ 	};
/******/
/******/ 	// Object.prototype.hasOwnProperty.call
/******/ 	__webpack_require__.o = function(object, property) { return Object.prototype.hasOwnProperty.call(object, property); };
/******/
/******/ 	// __webpack_public_path__
/******/ 	__webpack_require__.p = "dist/";
/******/
/******/
/******/ 	// Load entry module and return exports
/******/ 	return __webpack_require__(__webpack_require__.s = 0);
/******/ })
/************************************************************************/
```

</details>

``` js
/******/ ([
/* 0 */
/*!********************!*\
  !*** ./example.js ***!
  \********************/
/*! exports provided: value, increment, default */
/***/ (function(module, __webpack_exports__, __webpack_require__) {

"use strict";
__webpack_require__.r(__webpack_exports__);
/* harmony export (binding) */ __webpack_require__.d(__webpack_exports__, "value", function() { return value; });
/* harmony export (binding) */ __webpack_require__.d(__webpack_exports__, "increment", function() { return increment; });
var value = 0;
function increment() {
	value++;
}
/* harmony default export */ __webpack_exports__["default"] = ("MyLibrary");


/***/ })
/******/ ]);
});
```

# Info

## Unoptimized

```
Hash: 0a1b2c3d4e5f6a7b8c9d
<<<<<<< HEAD
Version: webpack 5.0.0-next
=======
Version: webpack 4.28.0
>>>>>>> e871eeb1
           Asset      Size  Chunks             Chunk Names
MyLibrary.umd.js  4.52 KiB       0  [emitted]  main
Entrypoint main = MyLibrary.umd.js
chunk    {0} MyLibrary.umd.js (main) 97 bytes [entry] [rendered]
    > ./example main
 [0] ./example.js 97 bytes {0} [built]
     [exports: value, increment, default]
     [used exports unknown]
     entry ./example  main
```

## Production mode

```
Hash: 0a1b2c3d4e5f6a7b8c9d
<<<<<<< HEAD
Version: webpack 5.0.0-next
=======
Version: webpack 4.28.0
>>>>>>> e871eeb1
           Asset      Size  Chunks             Chunk Names
MyLibrary.umd.js  1.28 KiB       0  [emitted]  main
Entrypoint main = MyLibrary.umd.js
chunk    {0} MyLibrary.umd.js (main) 97 bytes [entry] [rendered]
    > ./example main
 [0] ./example.js 97 bytes {0} [built]
     [exports: value, increment, default]
     entry ./example  main
```<|MERGE_RESOLUTION|>--- conflicted
+++ resolved
@@ -31,7 +31,8 @@
 <details><summary><code>return /******/ (function(modules) { /* webpackBootstrap */ })</code></summary>
 
 ``` js
-return /******/ (function(modules) { // webpackBootstrap
+return /******/ (function(modules, runtime) { // webpackBootstrap
+/******/ 	"use strict";
 /******/ 	// The module cache
 /******/ 	var installedModules = {};
 /******/
@@ -60,61 +61,12 @@
 /******/ 	}
 /******/
 /******/
-/******/ 	// expose the modules object (__webpack_modules__)
-/******/ 	__webpack_require__.m = modules;
 /******/
-/******/ 	// expose the module cache
-/******/ 	__webpack_require__.c = installedModules;
-/******/
-/******/ 	// define getter function for harmony exports
-/******/ 	__webpack_require__.d = function(exports, name, getter) {
-/******/ 		if(!__webpack_require__.o(exports, name)) {
-/******/ 			Object.defineProperty(exports, name, { enumerable: true, get: getter });
-/******/ 		}
-/******/ 	};
-/******/
-/******/ 	// define __esModule on exports
-/******/ 	__webpack_require__.r = function(exports) {
-/******/ 		if(typeof Symbol !== 'undefined' && Symbol.toStringTag) {
-/******/ 			Object.defineProperty(exports, Symbol.toStringTag, { value: 'Module' });
-/******/ 		}
-/******/ 		Object.defineProperty(exports, '__esModule', { value: true });
-/******/ 	};
-/******/
-/******/ 	// create a fake namespace object
-/******/ 	// mode & 1: value is a module id, require it
-/******/ 	// mode & 2: merge all properties of value into the ns
-/******/ 	// mode & 4: return value when already ns object
-/******/ 	// mode & 8|1: behave like require
-/******/ 	__webpack_require__.t = function(value, mode) {
-/******/ 		if(mode & 1) value = __webpack_require__(value);
-/******/ 		if(mode & 8) return value;
-/******/ 		if((mode & 4) && typeof value === 'object' && value && value.__esModule) return value;
-/******/ 		var ns = Object.create(null);
-/******/ 		__webpack_require__.r(ns);
-/******/ 		Object.defineProperty(ns, 'default', { enumerable: true, value: value });
-/******/ 		if(mode & 2 && typeof value != 'string') for(var key in value) __webpack_require__.d(ns, key, function(key) { return value[key]; }.bind(null, key));
-/******/ 		return ns;
-/******/ 	};
-/******/
-/******/ 	// getDefaultExport function for compatibility with non-harmony modules
-/******/ 	__webpack_require__.n = function(module) {
-/******/ 		var getter = module && module.__esModule ?
-/******/ 			function getDefault() { return module['default']; } :
-/******/ 			function getModuleExports() { return module; };
-/******/ 		__webpack_require__.d(getter, 'a', getter);
-/******/ 		return getter;
-/******/ 	};
-/******/
-/******/ 	// Object.prototype.hasOwnProperty.call
-/******/ 	__webpack_require__.o = function(object, property) { return Object.prototype.hasOwnProperty.call(object, property); };
-/******/
-/******/ 	// __webpack_public_path__
-/******/ 	__webpack_require__.p = "dist/";
-/******/
+/******/ 	// initialize runtime
+/******/ 	runtime(__webpack_require__);
 /******/
 /******/ 	// Load entry module and return exports
-/******/ 	return __webpack_require__(__webpack_require__.s = 0);
+/******/ 	return __webpack_require__(0);
 /******/ })
 /************************************************************************/
 ```
@@ -128,7 +80,8 @@
   !*** ./example.js ***!
   \********************/
 /*! exports provided: value, increment, default */
-/***/ (function(module, __webpack_exports__, __webpack_require__) {
+/*! runtime requirements: __webpack_require__.r, __webpack_exports__, __webpack_require__.d, __webpack_require__ */
+/***/ (function(__unusedmodule, __webpack_exports__, __webpack_require__) {
 
 "use strict";
 __webpack_require__.r(__webpack_exports__);
@@ -142,7 +95,34 @@
 
 
 /***/ })
-/******/ ]);
+/******/ ],
+/******/ function(__webpack_require__) { // webpackRuntimeModules
+/******/ 	"use strict";
+/******/ 
+/******/ 	/* webpack/runtime/make namespace object */
+/******/ 	!function() {
+/******/ 		// define __esModule on exports
+/******/ 		__webpack_require__.r = function(exports) {
+/******/ 			if(typeof Symbol !== 'undefined' && Symbol.toStringTag) {
+/******/ 				Object.defineProperty(exports, Symbol.toStringTag, { value: 'Module' });
+/******/ 			}
+/******/ 			Object.defineProperty(exports, '__esModule', { value: true });
+/******/ 		};
+/******/ 	}();
+/******/ 	
+/******/ 	/* webpack/runtime/define property getter */
+/******/ 	!function() {
+/******/ 		// define getter function for harmony exports
+/******/ 		var hasOwnProperty = Object.prototype.hasOwnProperty;
+/******/ 		__webpack_require__.d = function(exports, name, getter) {
+/******/ 			if(!hasOwnProperty.call(exports, name)) {
+/******/ 				Object.defineProperty(exports, name, { enumerable: true, get: getter });
+/******/ 			}
+/******/ 		};
+/******/ 	}();
+/******/ 	
+/******/ }
+);
 });
 ```
 
@@ -152,37 +132,31 @@
 
 ```
 Hash: 0a1b2c3d4e5f6a7b8c9d
-<<<<<<< HEAD
 Version: webpack 5.0.0-next
-=======
-Version: webpack 4.28.0
->>>>>>> e871eeb1
            Asset      Size  Chunks             Chunk Names
-MyLibrary.umd.js  4.52 KiB       0  [emitted]  main
+MyLibrary.umd.js  3.34 KiB     {0}  [emitted]  main
 Entrypoint main = MyLibrary.umd.js
-chunk    {0} MyLibrary.umd.js (main) 97 bytes [entry] [rendered]
+chunk {0} MyLibrary.umd.js (main) 92 bytes (javascript) 560 bytes (runtime) [entry] [rendered]
     > ./example main
- [0] ./example.js 97 bytes {0} [built]
+ [0] ./example.js 92 bytes {0} [built]
      [exports: value, increment, default]
      [used exports unknown]
-     entry ./example  main
+     entry ./example main
+     + 2 hidden chunk modules
 ```
 
 ## Production mode
 
 ```
 Hash: 0a1b2c3d4e5f6a7b8c9d
-<<<<<<< HEAD
 Version: webpack 5.0.0-next
-=======
-Version: webpack 4.28.0
->>>>>>> e871eeb1
-           Asset      Size  Chunks             Chunk Names
-MyLibrary.umd.js  1.28 KiB       0  [emitted]  main
+           Asset       Size  Chunks             Chunk Names
+MyLibrary.umd.js  892 bytes   {404}  [emitted]  main
 Entrypoint main = MyLibrary.umd.js
-chunk    {0} MyLibrary.umd.js (main) 97 bytes [entry] [rendered]
+chunk {404} MyLibrary.umd.js (main) 92 bytes (javascript) 560 bytes (runtime) [entry] [rendered]
     > ./example main
- [0] ./example.js 97 bytes {0} [built]
-     [exports: value, increment, default]
-     entry ./example  main
+ [275] ./example.js 92 bytes {404} [built]
+       [exports: value, increment, default]
+       entry ./example main
+     + 2 hidden chunk modules
 ```