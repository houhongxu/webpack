--- conflicted
+++ resolved
@@ -38,14 +38,9 @@
 
 <details><summary><code>/******/ (function(modules) { /* webpackBootstrap */ })</code></summary>
 
-<<<<<<< HEAD
-``` javascript
+```javascript
 /******/ (function(modules, runtime) { // webpackBootstrap
 /******/ 	"use strict";
-=======
-```javascript
-/******/ (function(modules) { // webpackBootstrap
->>>>>>> b72b96a2
 /******/ 	// The module cache
 /******/ 	var installedModules = {};
 /******/
@@ -107,14 +102,9 @@
 
 # dist/vendor2.js
 
-<<<<<<< HEAD
-``` javascript
+```javascript
 /******/ (function(modules, runtime) { // webpackBootstrap
 /******/ 	"use strict";
-=======
-```javascript
-/******/ (function(modules) { // webpackBootstrap
->>>>>>> b72b96a2
 /******/ 	// The module cache
 /******/ 	var installedModules = {};
 /******/
@@ -184,14 +174,9 @@
 
 # dist/pageA.js
 
-<<<<<<< HEAD
-``` javascript
+```javascript
 /******/ (function(modules, runtime) { // webpackBootstrap
 /******/ 	"use strict";
-=======
-```javascript
-/******/ (function(modules) { // webpackBootstrap
->>>>>>> b72b96a2
 /******/ 	// The module cache
 /******/ 	var installedModules = {};
 /******/
@@ -279,11 +264,7 @@
 
 ```
 Hash: 0a1b2c3d4e5f6a7b8c9d
-<<<<<<< HEAD
-Version: webpack 5.0.0-alpha.9
-=======
-Version: webpack 4.29.6
->>>>>>> b72b96a2
+Version: webpack 5.0.0-alpha.11
      Asset      Size  Chunks             Chunk Names
   pageA.js  2.26 KiB     {2}  [emitted]  pageA
   pageB.js  1.52 KiB     {3}  [emitted]  pageB
@@ -343,60 +324,50 @@
 
 ```
 Hash: 0a1b2c3d4e5f6a7b8c9d
-<<<<<<< HEAD
-Version: webpack 5.0.0-alpha.9
+Version: webpack 5.0.0-alpha.11
      Asset       Size               Chunks             Chunk Names
-  pageA.js  320 bytes  {331}, {637}, {641}  [emitted]  pageA
-  pageB.js  217 bytes                {791}  [emitted]  pageB
-  pageC.js  217 bytes                 {42}  [emitted]  pageC
-vendor1.js  219 bytes                {637}  [emitted]  vendor1
-vendor2.js  267 bytes         {331}, {637}  [emitted]  vendor2
-=======
-Version: webpack 4.29.6
-     Asset       Size  Chunks             Chunk Names
-  pageA.js   1.02 KiB       0  [emitted]  pageA
-  pageB.js  954 bytes       1  [emitted]  pageB
-  pageC.js  954 bytes       2  [emitted]  pageC
-vendor1.js  987 bytes       3  [emitted]  vendor1
-vendor2.js      1 KiB       4  [emitted]  vendor2
->>>>>>> b72b96a2
+  pageA.js  320 bytes  {374}, {424}, {971}  [emitted]  pageA
+  pageB.js  217 bytes                {121}  [emitted]  pageB
+  pageC.js  217 bytes                {178}  [emitted]  pageC
+vendor1.js  219 bytes                {971}  [emitted]  vendor1
+vendor2.js  267 bytes         {374}, {971}  [emitted]  vendor2
 Entrypoint vendor1 = vendor1.js
 Entrypoint vendor2 = vendor2.js
 Entrypoint pageA = pageA.js
 Entrypoint pageB = pageB.js
 Entrypoint pageC = pageC.js
-chunk {42} pageC.js (pageC) 25 bytes [entry] [rendered]
+chunk {121} pageB.js (pageB) 25 bytes [entry] [rendered]
+    > ./pageB pageB
+ [588] ./pageB.js 25 bytes {121} [built]
+       entry ./pageB pageB
+chunk {178} pageC.js (pageC) 25 bytes [entry] [rendered]
     > ./pageC pageC
- [912] ./pageC.js 25 bytes {42} [built]
+ [145] ./pageC.js 25 bytes {178} [built]
        entry ./pageC pageC
-chunk {331} vendor2.js (vendor2) 77 bytes [entry] [rendered]
+chunk {374} vendor2.js (vendor2) 77 bytes [entry] [rendered]
     > ./vendor2 vendor2
- [123] ./vendor2.js 50 bytes {331} {641} [built]
-       cjs require ./vendor2 [953] ./pageA.js 3:0-20
+ [117] ./vendor2.js 50 bytes {374} {424} [built]
+       cjs require ./vendor2 [366] ./pageA.js 3:0-20
        entry ./vendor2 vendor2
- [578] ./vendor1.js 27 bytes {331} {637} {641} [built]
-       cjs require ./vendor1 [123] ./vendor2.js 2:0-20
-       cjs require ./vendor1 [953] ./pageA.js 2:0-20
+ [466] ./vendor1.js 27 bytes {374} {424} {971} [built]
+       cjs require ./vendor1 [117] ./vendor2.js 2:0-20
+       cjs require ./vendor1 [366] ./pageA.js 2:0-20
        entry ./vendor1 vendor1
-chunk {637} vendor1.js (vendor1) 27 bytes [entry] [rendered]
+chunk {424} pageA.js (pageA) 147 bytes [entry] [rendered]
+    > ./pageA pageA
+ [117] ./vendor2.js 50 bytes {374} {424} [built]
+       cjs require ./vendor2 [366] ./pageA.js 3:0-20
+       entry ./vendor2 vendor2
+ [366] ./pageA.js 70 bytes {424} [built]
+       entry ./pageA pageA
+ [466] ./vendor1.js 27 bytes {374} {424} {971} [built]
+       cjs require ./vendor1 [117] ./vendor2.js 2:0-20
+       cjs require ./vendor1 [366] ./pageA.js 2:0-20
+       entry ./vendor1 vendor1
+chunk {971} vendor1.js (vendor1) 27 bytes [entry] [rendered]
     > ./vendor1 vendor1
- [578] ./vendor1.js 27 bytes {331} {637} {641} [built]
-       cjs require ./vendor1 [123] ./vendor2.js 2:0-20
-       cjs require ./vendor1 [953] ./pageA.js 2:0-20
+ [466] ./vendor1.js 27 bytes {374} {424} {971} [built]
+       cjs require ./vendor1 [117] ./vendor2.js 2:0-20
+       cjs require ./vendor1 [366] ./pageA.js 2:0-20
        entry ./vendor1 vendor1
-chunk {641} pageA.js (pageA) 147 bytes [entry] [rendered]
-    > ./pageA pageA
- [123] ./vendor2.js 50 bytes {331} {641} [built]
-       cjs require ./vendor2 [953] ./pageA.js 3:0-20
-       entry ./vendor2 vendor2
- [578] ./vendor1.js 27 bytes {331} {637} {641} [built]
-       cjs require ./vendor1 [123] ./vendor2.js 2:0-20
-       cjs require ./vendor1 [953] ./pageA.js 2:0-20
-       entry ./vendor1 vendor1
- [953] ./pageA.js 70 bytes {641} [built]
-       entry ./pageA pageA
-chunk {791} pageB.js (pageB) 25 bytes [entry] [rendered]
-    > ./pageB pageB
- [954] ./pageB.js 25 bytes {791} [built]
-       entry ./pageB pageB
 ```