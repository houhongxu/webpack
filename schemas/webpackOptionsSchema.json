--- conflicted
+++ resolved
@@ -154,17 +154,6 @@
           "description": "Set the default request for full dynamic dependencies",
           "type": "string"
         },
-<<<<<<< HEAD
-=======
-        "loaders": {
-          "description": "An array of automatically applied loaders.",
-          "anyOf": [
-            {
-              "$ref": "#/definitions/ruleSet-rules"
-            }
-          ]
-        },
->>>>>>> dd47437a
         "noParse": {
           "description": "Don't parse files matching. It's matched against the full resolved request.",
           "anyOf": [
@@ -828,6 +817,7 @@
           ]
         },
         "type": {
+          "description": "Module type to use for the module",
           "enum": [
             "javascript/auto",
             "javascript/dynamic",
